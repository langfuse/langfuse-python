--- conflicted
+++ resolved
@@ -407,12 +407,6 @@
 
     langfuse.flush()
 
-<<<<<<< HEAD
-    getTrace = api.trace.get(trace.id)
-
-    assert getTrace.name == trace_name
-    assert len(trace.observations) == 1
-=======
     getTrace = langfuse.get_trace(trace.id)
     dbTrace = api.trace.get(trace.id)
 
@@ -420,7 +414,6 @@
     assert len(dbTrace.observations) == 1
     assert getTrace.name == trace_name
     assert len(getTrace.observations) == 1
->>>>>>> 8dd4e743
 
     generation = getTrace.observations[0]
     assert generation.name == "generation"
