--- conflicted
+++ resolved
@@ -36,18 +36,12 @@
     start = datetime.now()
 
     async def update_generation(i, langfuse: Langfuse):
-<<<<<<< HEAD
         trace = langfuse.trace(name=str(i))
         generation = trace.generation(name=str(i))
         generation.update(metadata={"count": str(i)})
-=======
-        trace = langfuse.trace(CreateTrace(name=str(i)))
-        generation = trace.generation(InitialGeneration(name=str(i)))
-        generation.update(UpdateGeneration(metadata={"count": str(i)}))
->>>>>>> 38175ad1
-
-    langfuse = Langfuse(debug=False, threads=5)
-    print("start")
+
+    langfuse = Langfuse(debug=True, threads=5)
+
     await gather(*(update_generation(i, langfuse) for i in range(100)))
     print("flush")
     langfuse.flush()
