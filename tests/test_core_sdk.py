import os
import time
from asyncio import gather
from datetime import datetime, timezone

from langfuse.utils import _get_timestamp


import pytest

from langfuse import Langfuse
from tests.api_wrapper import LangfuseAPI
from tests.utils import LlmUsage, LlmUsageWithCost, create_uuid, get_api


@pytest.mark.asyncio
async def test_concurrency():
    start = _get_timestamp()

    async def update_generation(i, langfuse: Langfuse):
        trace = langfuse.trace(name=str(i))
        generation = trace.generation(name=str(i))
        generation.update(metadata={"count": str(i)})

    langfuse = Langfuse(debug=False, threads=5)
    print("start")
    await gather(*(update_generation(i, langfuse) for i in range(100)))
    print("flush")
    langfuse.flush()
    diff = _get_timestamp() - start
    print(diff)

    api = get_api()
    for i in range(100):
        observation = api.observations.get_many(name=str(i)).data[0]
        assert observation.name == str(i)
        assert observation.metadata == {"count": str(i)}


def test_flush():
    # set up the consumer with more requests than a single batch will allow
    langfuse = Langfuse(debug=False)

    for i in range(2):
        langfuse.trace(
            name=str(i),
        )

    langfuse.flush()
    # Make sure that the client queue is empty after flushing
    assert langfuse.task_manager._queue.empty()


def test_shutdown():
    langfuse = Langfuse(debug=False)

    for i in range(2):
        langfuse.trace(
            name=str(i),
        )

    langfuse.shutdown()
    # we expect two things after shutdown:
    # 1. client queue is empty
    # 2. consumer thread has stopped
    assert langfuse.task_manager._queue.empty()


def test_create_score():
    langfuse = Langfuse(debug=False)
    api_wrapper = LangfuseAPI()

    trace = langfuse.trace(
        name="this-is-so-great-new",
        user_id="test",
        metadata="test",
    )

    langfuse.flush()
    assert langfuse.task_manager._queue.qsize() == 0

    score_id = create_uuid()

    langfuse.score(
        id=score_id,
        trace_id=trace.id,
        name="this-is-a-score",
        value=1,
    )

    trace.generation(name="yet another child", metadata="test")

    langfuse.flush()

    assert langfuse.task_manager._queue.qsize() == 0

    trace = api_wrapper.get_trace(trace.id)

    assert trace["scores"][0]["id"] == score_id


def test_create_trace():
    langfuse = Langfuse(debug=False)
    api_wrapper = LangfuseAPI()
    trace_name = create_uuid()

    trace = langfuse.trace(
        name=trace_name,
        user_id="test",
        metadata={"key": "value"},
        tags=["tag1", "tag2"],
    )

    langfuse.flush()

    trace = api_wrapper.get_trace(trace.id)

    assert trace["name"] == trace_name
    assert trace["userId"] == "test"
    assert trace["metadata"] == {"key": "value"}
    assert trace["tags"] == ["tag1", "tag2"]
    assert True if not trace["externalId"] else False


def test_create_update_trace():
    langfuse = Langfuse(debug=False)
    api = get_api()
    trace_name = create_uuid()

    trace = langfuse.trace(
        name=trace_name,
        user_id="test",
        metadata={"key": "value"},
    )
    trace.update(metadata={"key": "value2"})

    langfuse.flush()

    trace = api.trace.get(trace.id)

    assert trace.name == trace_name
    assert trace.user_id == "test"
    assert trace.metadata == {"key": "value2"}


def test_create_generation():
    langfuse = Langfuse(debug=False)
    api = get_api()

    timestamp = _get_timestamp()
    generation_id = create_uuid()

    langfuse.generation(
        id=generation_id,
        name="query-generation",
        start_time=timestamp,
        end_time=timestamp,
        model="gpt-3.5-turbo",
        model_parameters={
            "max_tokens": "1000",
            "temperature": "0.9",
            "stop": ["user-1", "user-2"],
        },
        input=[
            {"role": "system", "content": "You are a helpful assistant."},
            {
                "role": "user",
                "content": "Please generate the start of a company documentation that contains the answer to the questinon: Write a summary of the Q3 OKR goals",
            },
        ],
        output="This document entails the OKR goals for ACME",
        usage=LlmUsage(promptTokens=50, completionTokens=49),
        metadata={"interface": "whatsapp"},
        level="DEBUG",
    )

    langfuse.flush()

    trace_id = langfuse.get_trace_id()

    trace = api.trace.get(trace_id)

    assert trace.name == "query-generation"
    assert trace.user_id is None
    assert trace.metadata is None

    assert len(trace.observations) == 1

    generation = trace.observations[0]

    assert generation.id == generation_id
    assert generation.name == "query-generation"
    assert generation.start_time is not None
    assert generation.end_time is not None
    assert generation.model == "gpt-3.5-turbo"
    assert generation.model_parameters == {
        "max_tokens": "1000",
        "temperature": "0.9",
        "stop": ["user-1", "user-2"],
    }
    assert generation.input == [
        {"role": "system", "content": "You are a helpful assistant."},
        {
            "role": "user",
            "content": "Please generate the start of a company documentation that contains the answer to the questinon: Write a summary of the Q3 OKR goals",
        },
    ]
    assert generation.output == "This document entails the OKR goals for ACME"
    assert generation.level == "DEBUG"


@pytest.mark.parametrize(
    "usage, expected_usage, expected_input_cost, expected_output_cost, expected_total_cost",
    [
<<<<<<< HEAD
        # (
        #     LlmUsage(promptTokens=51, completionTokens=0, totalTokens=100),
        #     "TOKENS",
        #     None,
        #     None,
        #     None,
        # ),
        # (LlmUsage(promptTokens=51, totalTokens=100), "TOKENS", None, None, None),
        # (
        #     {
        #         "input": 51,
        #         "output": 0,
        #         "total": 100,
        #         "unit": "TOKENS",
        #         "input_cost": 100,
        #         "output_cost": 200,
        #         "total_cost": 300,
        #     },
        #     "TOKENS",
        #     100,
        #     200,
        #     300,
        # ),
        # (
        #     {
        #         "input": 51,
        #         "output": 0,
        #         "total": 100,
        #         "unit": "CHARACTERS",
        #         "input_cost": 100,
        #         "output_cost": 200,
        #         "total_cost": 300,
        #     },
        #     "CHARACTERS",
        #     100,
        #     200,
        #     300,
        # ),
        # (
        #     {"input": 51, "total": 100},
        #     None,
        #     None,
        #     None,
        #     None,
        # ),
        # (
        #     LlmUsageWithCost(
        #         promptTokens=51,
        #         completionTokens=0,
        #         totalTokens=100,
        #         inputCost=100,
        #         outputCost=200,
        #         totalCost=300,
        #     ),
        #     "TOKENS",
        #     100,
        #     200,
        #     300,
        # ),
=======
        (
            LlmUsage(promptTokens=51, completionTokens=0, totalTokens=100),
            "TOKENS",
            None,
            None,
            None,
        ),
        (LlmUsage(promptTokens=51, totalTokens=100), "TOKENS", None, None, None),
        (
            {
                "input": 51,
                "output": 0,
                "total": 100,
                "unit": "TOKENS",
                "input_cost": 100,
                "output_cost": 200,
                "total_cost": 300,
            },
            "TOKENS",
            100,
            200,
            300,
        ),
        (
            {
                "input": 51,
                "output": 0,
                "total": 100,
                "unit": "CHARACTERS",
                "input_cost": 100,
                "output_cost": 200,
                "total_cost": 300,
            },
            "CHARACTERS",
            100,
            200,
            300,
        ),
        (
            {"input": 51, "total": 100},
            None,
            None,
            None,
            None,
        ),
>>>>>>> 425617f2
        (
            LlmUsageWithCost(
                promptTokens=51,
                completionTokens=0,
                totalTokens=100,
                inputCost=0.0021,
                outputCost=0.00000000000021,
                totalCost=None,
            ),
            "TOKENS",
<<<<<<< HEAD
            0.0021,
            0.00000000000021,
            None,
=======
            100,
            200,
            300,
        ),
        (
            LlmUsageWithCost(
                promptTokens=51,
                completionTokens=0,
                totalTokens=100,
                inputCost=0.0021,
                outputCost=0.00000000000021,
                totalCost=300,
            ),
            "TOKENS",
            0.0021,
            0.00000000000021,
            300,
>>>>>>> 425617f2
        ),
    ],
)
def test_create_generation_complex(
    usage,
    expected_usage,
    expected_input_cost,
    expected_output_cost,
    expected_total_cost,
):
    langfuse = Langfuse(debug=True)
    api = get_api()

    generation_id = create_uuid()
    langfuse.generation(
        id=generation_id,
        name="query-generation",
        input=[
            {"role": "system", "content": "You are a helpful assistant."},
            {
                "role": "user",
                "content": "Please generate the start of a company documentation that contains the answer to the questinon: Write a summary of the Q3 OKR goals",
            },
        ],
        output=[{"foo": "bar"}],
        usage=usage,
        metadata=[{"tags": ["yo"]}],
    )

    langfuse.flush()

    trace_id = langfuse.get_trace_id()

    trace = api.trace.get(trace_id)

    assert trace.name == "query-generation"
    assert trace.user_id is None
    assert trace.metadata is None

    assert len(trace.observations) == 1

    generation = trace.observations[0]

    assert generation.id == generation_id
    assert generation.name == "query-generation"
    assert generation.input == [
        {"role": "system", "content": "You are a helpful assistant."},
        {
            "role": "user",
            "content": "Please generate the start of a company documentation that contains the answer to the questinon: Write a summary of the Q3 OKR goals",
        },
    ]
    assert generation.output == [{"foo": "bar"}]
    assert generation.metadata == [{"tags": ["yo"]}]
    assert generation.start_time is not None
    assert generation.usage.input == 51
    assert generation.usage.output == 0
    assert generation.usage.total == 100
    assert generation.calculated_input_cost == expected_input_cost
    assert generation.calculated_output_cost == expected_output_cost
    assert generation.calculated_total_cost == expected_total_cost
    assert generation.usage.unit == expected_usage


def test_create_span():
    langfuse = Langfuse(debug=False)
    api = get_api()

    timestamp = _get_timestamp()
    span_id = create_uuid()
    langfuse.span(
        id=span_id,
        name="span",
        start_time=timestamp,
        end_time=timestamp,
        input={"key": "value"},
        output={"key": "value"},
        metadata={"interface": "whatsapp"},
    )

    langfuse.flush()

    trace_id = langfuse.get_trace_id()

    trace = api.trace.get(trace_id)

    assert trace.name == "span"
    assert trace.user_id is None
    assert trace.metadata is None

    assert len(trace.observations) == 1

    span = trace.observations[0]

    assert span.id == span_id
    assert span.name == "span"
    assert span.start_time is not None
    assert span.end_time is not None
    assert span.input == {"key": "value"}
    assert span.output == {"key": "value"}
    assert span.start_time is not None


def test_score_trace():
    langfuse = Langfuse(debug=False)
    api_wrapper = LangfuseAPI()

    trace_name = create_uuid()

    trace = langfuse.trace(name=trace_name)

    langfuse.score(
        trace_id=langfuse.get_trace_id(),
        name="valuation",
        value=0.5,
        comment="This is a comment",
    )

    langfuse.flush()

    trace_id = langfuse.get_trace_id()

    trace = api_wrapper.get_trace(trace_id)

    assert trace["name"] == trace_name

    assert len(trace["scores"]) == 1

    score = trace["scores"][0]

    assert score["name"] == "valuation"
    assert score["value"] == 0.5
    assert score["comment"] == "This is a comment"
    assert score["observationId"] is None


def test_score_trace_nested_trace():
    langfuse = Langfuse(debug=False)
    api = get_api()

    trace_name = create_uuid()

    trace = langfuse.trace(name=trace_name)

    trace.score(
        name="valuation",
        value=0.5,
        comment="This is a comment",
    )

    langfuse.flush()

    trace_id = langfuse.get_trace_id()

    trace = api.trace.get(trace_id)

    assert trace.name == trace_name

    assert len(trace.scores) == 1

    score = trace.scores[0]

    assert score.name == "valuation"
    assert score.value == 0.5
    assert score.comment == "This is a comment"
    assert score.observation_id is None


def test_score_trace_nested_observation():
    langfuse = Langfuse(debug=False)
    api = get_api()

    trace_name = create_uuid()

    trace = langfuse.trace(name=trace_name)
    span = trace.span(name="span")

    span.score(
        name="valuation",
        value=0.5,
        comment="This is a comment",
    )

    langfuse.flush()

    trace_id = langfuse.get_trace_id()

    trace = api.trace.get(trace_id)

    assert trace.name == trace_name

    assert len(trace.scores) == 1

    score = trace.scores[0]

    assert score.name == "valuation"
    assert score.value == 0.5
    assert score.comment == "This is a comment"
    assert score.observation_id == span.id


def test_score_span():
    langfuse = Langfuse(debug=False)
    api_wrapper = LangfuseAPI()

    spanId = create_uuid()
    timestamp = _get_timestamp()
    langfuse.span(
        id=spanId,
        name="span",
        start_time=timestamp,
        end_time=timestamp,
        input={"key": "value"},
        output={"key": "value"},
        metadata={"interface": "whatsapp"},
    )

    langfuse.score(
        trace_id=langfuse.get_trace_id(),
        observation_id=spanId,
        name="valuation",
        value=1,
        comment="This is a comment",
    )

    langfuse.flush()

    trace_id = langfuse.get_trace_id()

    trace = api_wrapper.get_trace(trace_id)

    assert len(trace["scores"]) == 1
    assert len(trace["observations"]) == 1

    score = trace["scores"][0]

    assert score["name"] == "valuation"
    assert score["value"] == 1
    assert score["comment"] == "This is a comment"
    assert score["observationId"] == spanId


def test_create_trace_and_span():
    langfuse = Langfuse(debug=False)
    api = get_api()

    trace_name = create_uuid()
    spanId = create_uuid()

    trace = langfuse.trace(name=trace_name)
    trace.span(id=spanId, name="span")

    langfuse.flush()

    trace = api.trace.get(trace.id)

    assert trace.name == trace_name
    assert len(trace.observations) == 1

    span = trace.observations[0]
    assert span.name == "span"
    assert span.trace_id == trace.id
    assert span.start_time is not None


def test_create_trace_and_generation():
    langfuse = Langfuse(debug=False)
    api = get_api()

    trace_name = create_uuid()
    generationId = create_uuid()

    trace = langfuse.trace(name=trace_name, input={"key": "value"}, sessionId="test")
    trace.generation(
        id=generationId,
        name="generation",
        start_time=datetime.now(),
        end_time=datetime.now(),
    )

    langfuse.flush()

    getTrace = langfuse.get_trace(trace.id)
    dbTrace = api.trace.get(trace.id)

    assert dbTrace.name == trace_name
    assert len(dbTrace.observations) == 1
    assert getTrace.name == trace_name
    assert len(getTrace.observations) == 1

    generation = getTrace.observations[0]
    assert generation.name == "generation"
    assert generation.trace_id == getTrace.id
    assert generation.start_time is not None
    assert getTrace.input == {"key": "value"}


def test_create_generation_and_trace():
    langfuse = Langfuse(debug=False)
    api_wrapper = LangfuseAPI()

    trace_name = create_uuid()
    trace_id = create_uuid()

    langfuse.generation(trace_id=trace_id, name="generation")
    langfuse.trace(id=trace_id, name=trace_name)

    langfuse.flush()

    trace = api_wrapper.get_trace(trace_id)

    assert trace["name"] == trace_name
    assert len(trace["observations"]) == 1

    span = trace["observations"][0]
    assert span["name"] == "generation"
    assert span["traceId"] == trace["id"]


def test_create_span_and_get_observation():
    langfuse = Langfuse(debug=False)

    span_id = create_uuid()
    langfuse.span(id=span_id, name="span")
    langfuse.flush()

    observation = langfuse.get_observation(span_id)
    assert observation.name == "span"
    assert observation.id == span_id


def test_update_generation():
    langfuse = Langfuse(debug=False)
    api = get_api()
    start = datetime.utcnow()

    generation = langfuse.generation(name="generation")
    generation.update(start_time=start, metadata={"dict": "value"})

    langfuse.flush()

    trace = api.trace.get(generation.trace_id)

    assert trace.name == "generation"
    assert len(trace.observations) == 1
    retrieved_generation = trace.observations[0]
    assert retrieved_generation.name == "generation"
    assert retrieved_generation.trace_id == generation.trace_id
    assert retrieved_generation.metadata == {"dict": "value"}
    assert start.replace(
        microsecond=0, tzinfo=timezone.utc
    ) == retrieved_generation.start_time.replace(microsecond=0)


def test_update_span():
    langfuse = Langfuse(debug=False)
    api = get_api()

    span = langfuse.span(name="span")
    span.update(metadata={"dict": "value"})

    langfuse.flush()

    trace = api.trace.get(span.trace_id)

    assert trace.name == "span"
    assert len(trace.observations) == 1

    retrieved_span = trace.observations[0]
    assert retrieved_span.name == "span"
    assert retrieved_span.trace_id == span.trace_id
    assert retrieved_span.metadata == {"dict": "value"}


def test_create_event():
    langfuse = Langfuse(debug=False)
    api = get_api()

    event = langfuse.event(name="event")

    langfuse.flush()

    observation = api.observations.get(event.id)

    assert observation.type == "EVENT"
    assert observation.name == "event"


def test_create_trace_and_event():
    langfuse = Langfuse(debug=False)
    api = get_api()

    trace_name = create_uuid()
    eventId = create_uuid()

    trace = langfuse.trace(name=trace_name)
    trace.event(id=eventId, name="event")

    langfuse.flush()

    trace = api.trace.get(trace.id)

    assert trace.name == trace_name
    assert len(trace.observations) == 1

    span = trace.observations[0]
    assert span.name == "event"
    assert span.trace_id == trace.id
    assert span.start_time is not None


def test_create_span_and_generation():
    api = get_api()

    langfuse = Langfuse(debug=False)

    span = langfuse.span(name="span")
    langfuse.generation(trace_id=span.trace_id, name="generation")

    langfuse.flush()

    trace = api.trace.get(span.trace_id)

    assert trace.name == "span"
    assert len(trace.observations) == 2

    span = trace.observations[0]
    assert span.trace_id == trace.id

    span = trace.observations[1]
    assert span.trace_id == trace.id


def test_create_trace_with_id_and_generation():
    langfuse = Langfuse(debug=False)
    api_wrapper = LangfuseAPI()

    trace_name = create_uuid()
    trace_id = create_uuid()

    trace = langfuse.trace(id=trace_id, name=trace_name)
    trace.generation(name="generation")

    langfuse.flush()

    trace = api_wrapper.get_trace(trace_id)

    assert trace["name"] == trace_name
    assert trace["id"] == trace_id
    assert len(trace["observations"]) == 1

    span = trace["observations"][0]
    assert span["name"] == "generation"
    assert span["traceId"] == trace["id"]


def test_end_generation():
    langfuse = Langfuse()
    api_wrapper = LangfuseAPI()

    timestamp = _get_timestamp()
    generation = langfuse.generation(
        name="query-generation",
        start_time=timestamp,
        model="gpt-3.5-turbo",
        model_parameters={"max_tokens": "1000", "temperature": "0.9"},
        input=[
            {"role": "system", "content": "You are a helpful assistant."},
            {
                "role": "user",
                "content": "Please generate the start of a company documentation that contains the answer to the questinon: Write a summary of the Q3 OKR goals",
            },
        ],
        output="This document entails the OKR goals for ACME",
        metadata={"interface": "whatsapp"},
    )

    generation.end()

    langfuse.flush()

    trace_id = langfuse.get_trace_id()

    trace = api_wrapper.get_trace(trace_id)

    span = trace["observations"][0]
    assert span["endTime"] is not None


def test_end_generation_with_data():
    langfuse = Langfuse()
    api = get_api()

    timestamp = _get_timestamp()
    generation = langfuse.generation(
        name="query-generation",
        start_time=timestamp,
        model="gpt-3.5-turbo",
        model_parameters={"max_tokens": "1000", "temperature": "0.9"},
        input=[
            {"role": "system", "content": "You are a helpful assistant."},
            {
                "role": "user",
                "content": "Please generate the start of a company documentation that contains the answer to the questinon: Write a summary of the Q3 OKR goals",
            },
        ],
        output="This document entails the OKR goals for ACME",
        usage=LlmUsage(promptTokens=50, completionTokens=49),
        metadata={"interface": "whatsapp"},
    )

    generation.end(metadata={"dict": "value"})

    langfuse.flush()

    trace_id = langfuse.get_trace_id()

    trace = api.trace.get(trace_id)

    generation = trace.observations[0]
    assert generation.end_time is not None
    assert generation.metadata == {"dict": "value", "interface": "whatsapp"}


def test_end_span():
    langfuse = Langfuse()
    api_wrapper = LangfuseAPI()

    timestamp = _get_timestamp()
    span = langfuse.span(
        name="span",
        start_time=timestamp,
        input={"key": "value"},
        output={"key": "value"},
        metadata={"interface": "whatsapp"},
    )

    span.end()

    langfuse.flush()

    trace_id = langfuse.get_trace_id()

    trace = api_wrapper.get_trace(trace_id)

    span = trace["observations"][0]
    assert span["endTime"] is not None


def test_end_span_with_data():
    langfuse = Langfuse()
    api = get_api()

    timestamp = _get_timestamp()
    span = langfuse.span(
        name="span",
        start_time=timestamp,
        input={"key": "value"},
        output={"key": "value"},
        metadata={"interface": "whatsapp"},
    )

    span.end(metadata={"dict": "value"})

    langfuse.flush()

    trace_id = langfuse.get_trace_id()

    trace = api.trace.get(trace_id)

    span = trace.observations[0]
    assert span.end_time is not None
    assert span.metadata == {"dict": "value", "interface": "whatsapp"}


def test_get_generations():
    langfuse = Langfuse(debug=False)

    timestamp = _get_timestamp()

    langfuse.generation(
        name=create_uuid(),
        start_time=timestamp,
        end_time=timestamp,
    )

    generation_name = create_uuid()

    langfuse.generation(
        name=generation_name,
        start_time=timestamp,
        end_time=timestamp,
        input="great-prompt",
        output="great-completion",
    )

    langfuse.flush()
    generations = langfuse.get_generations(name=generation_name, limit=10, page=1)
    assert len(generations.data) == 1
    assert generations.data[0].name == generation_name
    assert generations.data[0].input == "great-prompt"
    assert generations.data[0].output == "great-completion"


def test_get_generations_by_user():
    langfuse = Langfuse(debug=False)

    timestamp = _get_timestamp()

    user_id = create_uuid()
    generation_name = create_uuid()
    trace = langfuse.trace(name="test-user", user_id=user_id)

    trace.generation(
        name=generation_name,
        start_time=timestamp,
        end_time=timestamp,
        input="great-prompt",
        output="great-completion",
    )

    langfuse.generation(
        start_time=timestamp,
        end_time=timestamp,
    )

    langfuse.flush()
    generations = langfuse.get_generations(limit=10, page=1, user_id=user_id)

    assert len(generations.data) == 1
    assert generations.data[0].name == generation_name
    assert generations.data[0].input == "great-prompt"
    assert generations.data[0].output == "great-completion"


def test_kwargs():
    langfuse = Langfuse()
    api = get_api()

    timestamp = _get_timestamp()

    dict = {
        "start_time": timestamp,
        "input": {"key": "value"},
        "output": {"key": "value"},
        "metadata": {"interface": "whatsapp"},
    }

    span = langfuse.span(
        name="span",
        **dict,
    )

    langfuse.flush()

    observation = api.observations.get(span.id)
    assert observation.start_time is not None
    assert observation.input == {"key": "value"}
    assert observation.output == {"key": "value"}
    assert observation.metadata == {"interface": "whatsapp"}


def test_timezone_awareness():
    os.environ["TZ"] = "US/Pacific"
    time.tzset()

    utc_now = datetime.now(timezone.utc)
    assert utc_now.tzinfo is not None

    langfuse = Langfuse(debug=False)
    api = get_api()

    trace = langfuse.trace(name="test")
    span = trace.span(name="span")
    span.end()
    generation = trace.generation(name="generation")
    generation.end()
    trace.event(name="event")

    langfuse.flush()

    trace = api.trace.get(trace.id)

    assert len(trace.observations) == 3
    for observation in trace.observations:
        delta = observation.start_time - utc_now
        assert delta.seconds < 5

        if observation.type != "EVENT":
            delta = observation.end_time - utc_now
            assert delta.seconds < 5

    os.environ["TZ"] = "UTC"
    time.tzset()


def test_timezone_awareness_setting_timestamps():
    os.environ["TZ"] = "US/Pacific"
    time.tzset()

    now = datetime.now()
    utc_now = datetime.now(timezone.utc)
    assert utc_now.tzinfo is not None

    print(now)
    print(utc_now)

    langfuse = Langfuse(debug=False)
    api = get_api()

    trace = langfuse.trace(name="test")
    trace.span(name="span", start_time=now, end_time=now)
    trace.generation(name="generation", start_time=now, end_time=now)
    trace.event(name="event", start_time=now)

    langfuse.flush()

    trace = api.trace.get(trace.id)

    assert len(trace.observations) == 3
    for observation in trace.observations:
        delta = utc_now - observation.start_time
        assert delta.seconds < 5

        if observation.type != "EVENT":
            delta = utc_now - observation.end_time
            assert delta.seconds < 5

    os.environ["TZ"] = "UTC"
    time.tzset()<|MERGE_RESOLUTION|>--- conflicted
+++ resolved
@@ -211,8 +211,8 @@
 
 @pytest.mark.parametrize(
     "usage, expected_usage, expected_input_cost, expected_output_cost, expected_total_cost",
+    "usage, expected_usage, expected_input_cost, expected_output_cost, expected_total_cost",
     [
-<<<<<<< HEAD
         # (
         #     LlmUsage(promptTokens=51, completionTokens=0, totalTokens=100),
         #     "TOKENS",
@@ -272,53 +272,6 @@
         #     200,
         #     300,
         # ),
-=======
-        (
-            LlmUsage(promptTokens=51, completionTokens=0, totalTokens=100),
-            "TOKENS",
-            None,
-            None,
-            None,
-        ),
-        (LlmUsage(promptTokens=51, totalTokens=100), "TOKENS", None, None, None),
-        (
-            {
-                "input": 51,
-                "output": 0,
-                "total": 100,
-                "unit": "TOKENS",
-                "input_cost": 100,
-                "output_cost": 200,
-                "total_cost": 300,
-            },
-            "TOKENS",
-            100,
-            200,
-            300,
-        ),
-        (
-            {
-                "input": 51,
-                "output": 0,
-                "total": 100,
-                "unit": "CHARACTERS",
-                "input_cost": 100,
-                "output_cost": 200,
-                "total_cost": 300,
-            },
-            "CHARACTERS",
-            100,
-            200,
-            300,
-        ),
-        (
-            {"input": 51, "total": 100},
-            None,
-            None,
-            None,
-            None,
-        ),
->>>>>>> 425617f2
         (
             LlmUsageWithCost(
                 promptTokens=51,
@@ -329,29 +282,9 @@
                 totalCost=None,
             ),
             "TOKENS",
-<<<<<<< HEAD
             0.0021,
             0.00000000000021,
             None,
-=======
-            100,
-            200,
-            300,
-        ),
-        (
-            LlmUsageWithCost(
-                promptTokens=51,
-                completionTokens=0,
-                totalTokens=100,
-                inputCost=0.0021,
-                outputCost=0.00000000000021,
-                totalCost=300,
-            ),
-            "TOKENS",
-            0.0021,
-            0.00000000000021,
-            300,
->>>>>>> 425617f2
         ),
     ],
 )
