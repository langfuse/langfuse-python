import os
import time
import typing
from asyncio import gather
from datetime import datetime, timezone

from langfuse.utils import _get_timestamp

try:
    import pydantic.v1 as pydantic  # type: ignore
except ImportError:
    import pydantic  # type: ignore

import pytest
import pytz

from langfuse import Langfuse
from tests.api_wrapper import LangfuseAPI
from tests.utils import create_uuid, get_api


class LlmUsage(pydantic.BaseModel):
    prompt_tokens: typing.Optional[int] = pydantic.Field(
        alias="promptTokens", default=None
    )
    completion_tokens: typing.Optional[int] = pydantic.Field(
        alias="completionTokens", default=None
    )
    total_tokens: typing.Optional[int] = pydantic.Field(
        alias="totalTokens", default=None
    )

    def json(self, **kwargs: typing.Any) -> str:
        kwargs_with_defaults: typing.Any = {
            "by_alias": True,
            "exclude_unset": True,
            **kwargs,
        }
        return super().json(**kwargs_with_defaults)

    def dict(self, **kwargs: typing.Any) -> typing.Dict[str, typing.Any]:
        kwargs_with_defaults: typing.Any = {
            "by_alias": True,
            "exclude_unset": True,
            **kwargs,
        }
        return super().dict(**kwargs_with_defaults)


@pytest.mark.asyncio
async def test_concurrency():
    start = _get_timestamp()

    async def update_generation(i, langfuse: Langfuse):
        trace = langfuse.trace(name=str(i))
        generation = trace.generation(name=str(i))
        generation.update(metadata={"count": str(i)})

    langfuse = Langfuse(debug=False, threads=5)
    print("start")
    await gather(*(update_generation(i, langfuse) for i in range(100)))
    print("flush")
    langfuse.flush()
    diff = _get_timestamp() - start
    print(diff)

    api = get_api()
    for i in range(100):
        observation = api.observations.get_many(name=str(i)).data[0]
        assert observation.name == str(i)
        assert observation.metadata == {"count": str(i)}


def test_flush():
    # set up the consumer with more requests than a single batch will allow
    langfuse = Langfuse(debug=False)

    for i in range(2):
        langfuse.trace(
            name=str(i),
        )

    langfuse.flush()
    # Make sure that the client queue is empty after flushing
    assert langfuse.task_manager._queue.empty()


def test_shutdown():
    langfuse = Langfuse(debug=False)

    for i in range(2):
        langfuse.trace(
            name=str(i),
        )

    langfuse.shutdown()
    # we expect two things after shutdown:
    # 1. client queue is empty
    # 2. consumer thread has stopped
    assert langfuse.task_manager._queue.empty()


def test_create_score():
    langfuse = Langfuse(debug=False)
    api_wrapper = LangfuseAPI()

    trace = langfuse.trace(
        name="this-is-so-great-new",
        user_id="test",
        metadata="test",
    )

    langfuse.flush()
    assert langfuse.task_manager._queue.qsize() == 0

    score_id = create_uuid()

    langfuse.score(
        id=score_id,
        trace_id=trace.id,
        name="this-is-a-score",
        value=1,
    )

    trace.generation(name="yet another child", metadata="test")

    langfuse.flush()

    assert langfuse.task_manager._queue.qsize() == 0

    trace = api_wrapper.get_trace(trace.id)

    assert trace["scores"][0]["id"] == score_id


def test_create_trace():
    langfuse = Langfuse(debug=False)
    api_wrapper = LangfuseAPI()
    trace_name = create_uuid()

    trace = langfuse.trace(
        name=trace_name,
        user_id="test",
        metadata={"key": "value"},
        tags=["tag1", "tag2"],
    )

    langfuse.flush()

    trace = api_wrapper.get_trace(trace.id)

    assert trace["name"] == trace_name
    assert trace["userId"] == "test"
    assert trace["metadata"] == {"key": "value"}
    assert trace["tags"] == ["tag1", "tag2"]
    assert True if not trace["externalId"] else False


def test_create_update_trace():
    langfuse = Langfuse(debug=False)
    api = get_api()
    trace_name = create_uuid()

    trace = langfuse.trace(
        name=trace_name,
        user_id="test",
        metadata={"key": "value"},
    )
    trace.update(metadata={"key": "value2"})

    langfuse.flush()

    trace = api.trace.get(trace.id)

    assert trace.name == trace_name
    assert trace.user_id == "test"
    assert trace.metadata == {"key": "value2"}


def test_create_generation():
    langfuse = Langfuse(debug=False)
    api = get_api()

    timestamp = _get_timestamp()
    generation_id = create_uuid()
<<<<<<< HEAD
    user_id = create_uuid()
=======

>>>>>>> c14a48ac
    langfuse.generation(
        id=generation_id,
        user_id=user_id,
        name="query-generation",
        start_time=timestamp,
        end_time=timestamp,
        model="gpt-3.5-turbo",
        model_parameters={
            "max_tokens": "1000",
            "temperature": "0.9",
            "stop": ["user-1", "user-2"],
        },
        input=[
            {"role": "system", "content": "You are a helpful assistant."},
            {
                "role": "user",
                "content": "Please generate the start of a company documentation that contains the answer to the questinon: Write a summary of the Q3 OKR goals",
            },
        ],
        output="This document entails the OKR goals for ACME",
        usage=LlmUsage(promptTokens=50, completionTokens=49),
        metadata={"interface": "whatsapp"},
        level="DEBUG",
    )

    langfuse.flush()

    trace_id = langfuse.get_trace_id()

    trace = api.trace.get(trace_id)

    assert trace.name == "query-generation"
    assert trace.user_id == user_id
    assert trace.metadata is None

    assert len(trace.observations) == 1

    generation = trace.observations[0]

    assert generation.id == generation_id
    assert generation.name == "query-generation"
    assert generation.start_time is not None
    assert generation.end_time is not None
    assert generation.model == "gpt-3.5-turbo"
    assert generation.model_parameters == {
        "max_tokens": "1000",
        "temperature": "0.9",
        "stop": ["user-1", "user-2"],
    }
    assert generation.input == [
        {"role": "system", "content": "You are a helpful assistant."},
        {
            "role": "user",
            "content": "Please generate the start of a company documentation that contains the answer to the questinon: Write a summary of the Q3 OKR goals",
        },
    ]
    assert generation.output == "This document entails the OKR goals for ACME"
    assert generation.level == "DEBUG"


@pytest.mark.parametrize(
    "usage",
    [
        LlmUsage(promptTokens=51, completionTokens=0, totalTokens=100),
        LlmUsage(promptTokens=51, totalTokens=100),
        {
            "input": 51,
            "output": 0,
            "total": 100,
            "unit": "TOKENS",
            "input_cost": 100,
            "output_cost": 200,
            "total_cost": 300,
        },
        {"input": 51, "total": 100},
    ],
)
def test_create_generation_complex(usage):
    langfuse = Langfuse(debug=False)
    api = get_api()

    generation_id = create_uuid()
    langfuse.generation(
        id=generation_id,
        name="query-generation",
        input=[
            {"role": "system", "content": "You are a helpful assistant."},
            {
                "role": "user",
                "content": "Please generate the start of a company documentation that contains the answer to the questinon: Write a summary of the Q3 OKR goals",
            },
        ],
        output=[{"foo": "bar"}],
        usage=usage,
        metadata=[{"tags": ["yo"]}],
    )

    langfuse.flush()

    trace_id = langfuse.get_trace_id()

    trace = api.trace.get(trace_id)

    assert trace.name == "query-generation"
    assert trace.user_id is None
    assert trace.metadata is None

    assert len(trace.observations) == 1

    generation = trace.observations[0]

    assert generation.id == generation_id
    assert generation.name == "query-generation"
    assert generation.input == [
        {"role": "system", "content": "You are a helpful assistant."},
        {
            "role": "user",
            "content": "Please generate the start of a company documentation that contains the answer to the questinon: Write a summary of the Q3 OKR goals",
        },
    ]
    assert generation.output == [{"foo": "bar"}]
    assert generation.metadata == [{"tags": ["yo"]}]
    assert generation.start_time is not None
    assert generation.usage.input == 51
    assert generation.usage.output == 0
    assert generation.usage.total == 100
    assert generation.usage.unit == "TOKENS"


def test_create_span():
    langfuse = Langfuse(debug=False)
    api = get_api()

    timestamp = _get_timestamp()
    span_id = create_uuid()
    user_id = create_uuid()
    langfuse.span(
        id=span_id,
        user_id=user_id,
        name="span",
        start_time=timestamp,
        end_time=timestamp,
        input={"key": "value"},
        output={"key": "value"},
        metadata={"interface": "whatsapp"},
    )

    langfuse.flush()

    trace_id = langfuse.get_trace_id()

    trace = api.trace.get(trace_id)

    assert trace.name == "span"
    assert trace.user_id == user_id
    assert trace.metadata is None

    assert len(trace.observations) == 1

    span = trace.observations[0]

    assert span.id == span_id
    assert span.name == "span"
    assert span.start_time is not None
    assert span.end_time is not None
    assert span.input == {"key": "value"}
    assert span.output == {"key": "value"}
    assert span.start_time is not None


def test_score_trace():
    langfuse = Langfuse(debug=False)
    api_wrapper = LangfuseAPI()

    trace_name = create_uuid()

    trace = langfuse.trace(name=trace_name)

    langfuse.score(
        trace_id=langfuse.get_trace_id(),
        name="valuation",
        value=0.5,
        comment="This is a comment",
    )

    langfuse.flush()

    trace_id = langfuse.get_trace_id()

    trace = api_wrapper.get_trace(trace_id)

    assert trace["name"] == trace_name

    assert len(trace["scores"]) == 1

    score = trace["scores"][0]

    assert score["name"] == "valuation"
    assert score["value"] == 0.5
    assert score["comment"] == "This is a comment"
    assert score["observationId"] is None


def test_score_trace_nested_trace():
    langfuse = Langfuse(debug=False)
    api = get_api()

    trace_name = create_uuid()

    trace = langfuse.trace(name=trace_name)

    trace.score(
        name="valuation",
        value=0.5,
        comment="This is a comment",
    )

    langfuse.flush()

    trace_id = langfuse.get_trace_id()

    trace = api.trace.get(trace_id)

    assert trace.name == trace_name

    assert len(trace.scores) == 1

    score = trace.scores[0]

    assert score.name == "valuation"
    assert score.value == 0.5
    assert score.comment == "This is a comment"
    assert score.observation_id is None


def test_score_trace_nested_observation():
    langfuse = Langfuse(debug=False)
    api = get_api()

    trace_name = create_uuid()

    trace = langfuse.trace(name=trace_name)
    span = trace.span(name="span")

    span.score(
        name="valuation",
        value=0.5,
        comment="This is a comment",
    )

    langfuse.flush()

    trace_id = langfuse.get_trace_id()

    trace = api.trace.get(trace_id)

    assert trace.name == trace_name

    assert len(trace.scores) == 1

    score = trace.scores[0]

    assert score.name == "valuation"
    assert score.value == 0.5
    assert score.comment == "This is a comment"
    assert score.observation_id == span.id


def test_score_span():
    langfuse = Langfuse(debug=False)
    api_wrapper = LangfuseAPI()

    spanId = create_uuid()
    timestamp = _get_timestamp()
    langfuse.span(
        id=spanId,
        name="span",
        start_time=timestamp,
        end_time=timestamp,
        input={"key": "value"},
        output={"key": "value"},
        metadata={"interface": "whatsapp"},
    )

    langfuse.score(
        trace_id=langfuse.get_trace_id(),
        observation_id=spanId,
        name="valuation",
        value=1,
        comment="This is a comment",
    )

    langfuse.flush()

    trace_id = langfuse.get_trace_id()

    trace = api_wrapper.get_trace(trace_id)

    assert len(trace["scores"]) == 1
    assert len(trace["observations"]) == 1

    score = trace["scores"][0]

    assert score["name"] == "valuation"
    assert score["value"] == 1
    assert score["comment"] == "This is a comment"
    assert score["observationId"] == spanId


def test_create_trace_and_span():
    langfuse = Langfuse(debug=False)
    api = get_api()

    trace_name = create_uuid()
    spanId = create_uuid()

    trace = langfuse.trace(name=trace_name)
    trace.span(id=spanId, name="span")

    langfuse.flush()

    trace = api.trace.get(trace.id)

    assert trace.name == trace_name
    assert len(trace.observations) == 1

    span = trace.observations[0]
    assert span.name == "span"
    assert span.trace_id == trace.id
    assert span.start_time is not None


def test_create_trace_and_generation():
    langfuse = Langfuse(debug=False)
    api = get_api()

    trace_name = create_uuid()
    generationId = create_uuid()

    trace = langfuse.trace(name=trace_name, input={"key": "value"}, sessionId="test")
    trace.generation(
        id=generationId,
        name="generation",
        start_time=datetime.now(),
        end_time=datetime.now(),
    )

    langfuse.flush()

    getTrace = langfuse.get_trace(trace.id)
    dbTrace = api.trace.get(trace.id)

    assert dbTrace.name == trace_name
    assert len(dbTrace.observations) == 1
    assert getTrace.name == trace_name
    assert len(getTrace.observations) == 1

    generation = getTrace.observations[0]
    assert generation.name == "generation"
    assert generation.trace_id == getTrace.id
    assert generation.start_time is not None
    assert getTrace.input == {"key": "value"}


def test_create_generation_and_trace():
    langfuse = Langfuse(debug=False)
    api_wrapper = LangfuseAPI()

    trace_name = create_uuid()
    trace_id = create_uuid()

    langfuse.generation(trace_id=trace_id, name="generation")
    langfuse.trace(id=trace_id, name=trace_name)

    langfuse.flush()

    trace = api_wrapper.get_trace(trace_id)

    assert trace["name"] == trace_name
    assert len(trace["observations"]) == 1

    span = trace["observations"][0]
    assert span["name"] == "generation"
    assert span["traceId"] == trace["id"]


def test_create_span_and_get_observation():
    langfuse = Langfuse(debug=False)

    span_id = create_uuid()
    langfuse.span(id=span_id, name="span")
    langfuse.flush()

    observation = langfuse.get_observation(span_id)
    assert observation.name == "span"
    assert observation.id == span_id


def test_update_generation():
    langfuse = Langfuse(debug=False)
    api = get_api()
    start = datetime.utcnow()

    generation = langfuse.generation(name="generation")
    generation.update(start_time=start, metadata={"dict": "value"})

    langfuse.flush()

    trace = api.trace.get(generation.trace_id)

    assert trace.name == "generation"
    assert len(trace.observations) == 1
    retrieved_generation = trace.observations[0]
    assert retrieved_generation.name == "generation"
    assert retrieved_generation.trace_id == generation.trace_id
    assert retrieved_generation.metadata == {"dict": "value"}
    assert start.replace(
        microsecond=0, tzinfo=pytz.UTC
    ) == retrieved_generation.start_time.replace(microsecond=0)


def test_update_span():
    langfuse = Langfuse(debug=False)
    api = get_api()

    span = langfuse.span(name="span")
    span.update(metadata={"dict": "value"})

    langfuse.flush()

    trace = api.trace.get(span.trace_id)

    assert trace.name == "span"
    assert len(trace.observations) == 1

    retrieved_span = trace.observations[0]
    assert retrieved_span.name == "span"
    assert retrieved_span.trace_id == span.trace_id
    assert retrieved_span.metadata == {"dict": "value"}


def test_create_event():
    langfuse = Langfuse(debug=False)
    api = get_api()

    event = langfuse.event(name="event")

    langfuse.flush()

    observation = api.observations.get(event.id)

    assert observation.type == "EVENT"
    assert observation.name == "event"


def test_create_trace_and_event():
    langfuse = Langfuse(debug=False)
    api = get_api()

    trace_name = create_uuid()
    eventId = create_uuid()

    trace = langfuse.trace(name=trace_name)
    trace.event(id=eventId, name="event")

    langfuse.flush()

    trace = api.trace.get(trace.id)

    assert trace.name == trace_name
    assert len(trace.observations) == 1

    span = trace.observations[0]
    assert span.name == "event"
    assert span.trace_id == trace.id
    assert span.start_time is not None


def test_create_span_and_generation():
    api = get_api()

    langfuse = Langfuse(debug=False)

    span = langfuse.span(name="span")
    langfuse.generation(trace_id=span.trace_id, name="generation")

    langfuse.flush()

    trace = api.trace.get(span.trace_id)

    assert trace.name == "span"
    assert len(trace.observations) == 2

    span = trace.observations[0]
    assert span.trace_id == trace.id

    span = trace.observations[1]
    assert span.trace_id == trace.id


def test_create_trace_with_id_and_generation():
    langfuse = Langfuse(debug=False)
    api_wrapper = LangfuseAPI()

    trace_name = create_uuid()
    trace_id = create_uuid()

    trace = langfuse.trace(id=trace_id, name=trace_name)
    trace.generation(name="generation")

    langfuse.flush()

    trace = api_wrapper.get_trace(trace_id)

    assert trace["name"] == trace_name
    assert trace["id"] == trace_id
    assert len(trace["observations"]) == 1

    span = trace["observations"][0]
    assert span["name"] == "generation"
    assert span["traceId"] == trace["id"]


def test_end_generation():
    langfuse = Langfuse()
    api_wrapper = LangfuseAPI()

    timestamp = _get_timestamp()
    generation = langfuse.generation(
        name="query-generation",
        start_time=timestamp,
        model="gpt-3.5-turbo",
        model_parameters={"max_tokens": "1000", "temperature": "0.9"},
        input=[
            {"role": "system", "content": "You are a helpful assistant."},
            {
                "role": "user",
                "content": "Please generate the start of a company documentation that contains the answer to the questinon: Write a summary of the Q3 OKR goals",
            },
        ],
        output="This document entails the OKR goals for ACME",
        metadata={"interface": "whatsapp"},
    )

    generation.end()

    langfuse.flush()

    trace_id = langfuse.get_trace_id()

    trace = api_wrapper.get_trace(trace_id)

    span = trace["observations"][0]
    assert span["endTime"] is not None


def test_end_generation_with_data():
    langfuse = Langfuse()
    api = get_api()

    timestamp = _get_timestamp()
    generation = langfuse.generation(
        name="query-generation",
        start_time=timestamp,
        model="gpt-3.5-turbo",
        model_parameters={"max_tokens": "1000", "temperature": "0.9"},
        input=[
            {"role": "system", "content": "You are a helpful assistant."},
            {
                "role": "user",
                "content": "Please generate the start of a company documentation that contains the answer to the questinon: Write a summary of the Q3 OKR goals",
            },
        ],
        output="This document entails the OKR goals for ACME",
        usage=LlmUsage(promptTokens=50, completionTokens=49),
        metadata={"interface": "whatsapp"},
    )

    generation.end(metadata={"dict": "value"})

    langfuse.flush()

    trace_id = langfuse.get_trace_id()

    trace = api.trace.get(trace_id)

    generation = trace.observations[0]
    assert generation.end_time is not None
    assert generation.metadata == {"dict": "value", "interface": "whatsapp"}


def test_end_span():
    langfuse = Langfuse()
    api_wrapper = LangfuseAPI()

    timestamp = _get_timestamp()
    span = langfuse.span(
        name="span",
        start_time=timestamp,
        input={"key": "value"},
        output={"key": "value"},
        metadata={"interface": "whatsapp"},
    )

    span.end()

    langfuse.flush()

    trace_id = langfuse.get_trace_id()

    trace = api_wrapper.get_trace(trace_id)

    span = trace["observations"][0]
    assert span["endTime"] is not None


def test_end_span_with_data():
    langfuse = Langfuse()
    api = get_api()

    timestamp = _get_timestamp()
    span = langfuse.span(
        name="span",
        start_time=timestamp,
        input={"key": "value"},
        output={"key": "value"},
        metadata={"interface": "whatsapp"},
    )

    span.end(metadata={"dict": "value"})

    langfuse.flush()

    trace_id = langfuse.get_trace_id()

    trace = api.trace.get(trace_id)

    span = trace.observations[0]
    assert span.end_time is not None
    assert span.metadata == {"dict": "value", "interface": "whatsapp"}


def test_get_generations():
    langfuse = Langfuse(debug=False)

    timestamp = _get_timestamp()

    langfuse.generation(
        name=create_uuid(),
        start_time=timestamp,
        end_time=timestamp,
    )

    generation_name = create_uuid()

    langfuse.generation(
        name=generation_name,
        start_time=timestamp,
        end_time=timestamp,
        input="great-prompt",
        output="great-completion",
    )

    langfuse.flush()
    generations = langfuse.get_generations(name=generation_name, limit=10, page=1)
    assert len(generations.data) == 1
    assert generations.data[0].name == generation_name
    assert generations.data[0].input == "great-prompt"
    assert generations.data[0].output == "great-completion"


def test_get_generations_by_user():
    langfuse = Langfuse(debug=False)

    timestamp = _get_timestamp()

    user_id = create_uuid()
    generation_name = create_uuid()
    trace = langfuse.trace(name="test-user", user_id=user_id)

    trace.generation(
        name=generation_name,
        start_time=timestamp,
        end_time=timestamp,
        input="great-prompt",
        output="great-completion",
    )

    langfuse.generation(
        start_time=timestamp,
        end_time=timestamp,
    )

    langfuse.flush()
    generations = langfuse.get_generations(limit=10, page=1, user_id=user_id)

    assert len(generations.data) == 1
    assert generations.data[0].name == generation_name
    assert generations.data[0].input == "great-prompt"
    assert generations.data[0].output == "great-completion"


def test_kwargs():
    langfuse = Langfuse()
    api = get_api()

    timestamp = _get_timestamp()

    dict = {
        "start_time": timestamp,
        "input": {"key": "value"},
        "output": {"key": "value"},
        "metadata": {"interface": "whatsapp"},
    }

    span = langfuse.span(
        name="span",
        **dict,
    )

    langfuse.flush()

    observation = api.observations.get(span.id)
    assert observation.start_time is not None
    assert observation.input == {"key": "value"}
    assert observation.output == {"key": "value"}
    assert observation.metadata == {"interface": "whatsapp"}


def test_timezone_awareness():
    os.environ["TZ"] = "US/Pacific"
    time.tzset()

    utc_now = datetime.now(timezone.utc)
    assert utc_now.tzinfo is not None

    langfuse = Langfuse(debug=False)
    api = get_api()

    trace = langfuse.trace(name="test")
    span = trace.span(name="span")
    span.end()
    generation = trace.generation(name="generation")
    generation.end()
    trace.event(name="event")

    langfuse.flush()

    trace = api.trace.get(trace.id)

    assert len(trace.observations) == 3
    for observation in trace.observations:
        delta = observation.start_time - utc_now
        assert delta.seconds < 5

        if observation.type != "EVENT":
            delta = observation.end_time - utc_now
            assert delta.seconds < 5

    os.environ["TZ"] = "UTC"
    time.tzset()


def test_timezone_awareness_setting_timestamps():
    os.environ["TZ"] = "US/Pacific"
    time.tzset()

    now = datetime.now()
    utc_now = datetime.now(timezone.utc)
    assert utc_now.tzinfo is not None

    print(now)
    print(utc_now)

    langfuse = Langfuse(debug=False)
    api = get_api()

    trace = langfuse.trace(name="test")
    trace.span(name="span", start_time=now, end_time=now)
    trace.generation(name="generation", start_time=now, end_time=now)
    trace.event(name="event", start_time=now)

    langfuse.flush()

    trace = api.trace.get(trace.id)

    assert len(trace.observations) == 3
    for observation in trace.observations:
        delta = utc_now - observation.start_time
        assert delta.seconds < 5

        if observation.type != "EVENT":
            delta = utc_now - observation.end_time
            assert delta.seconds < 5

    os.environ["TZ"] = "UTC"
    time.tzset()<|MERGE_RESOLUTION|>--- conflicted
+++ resolved
@@ -183,11 +183,8 @@
 
     timestamp = _get_timestamp()
     generation_id = create_uuid()
-<<<<<<< HEAD
     user_id = create_uuid()
-=======
-
->>>>>>> c14a48ac
+
     langfuse.generation(
         id=generation_id,
         user_id=user_id,
