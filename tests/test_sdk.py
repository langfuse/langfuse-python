import datetime
<<<<<<< HEAD
import time
=======
import logging
>>>>>>> a4a33fd6

import pytest

from langfuse import Langfuse
from langfuse.api.model import (
    CreateEvent,
    CreateGeneration,
    CreateScore,
    CreateSpan,
    CreateTrace,
    Generation,
    Span,
    UpdateGeneration,
    UpdateSpan,
    Usage,
)
from langfuse.api.resources.generations.types.create_log import CreateLog
from langfuse.api.resources.generations.types.trace_id_type_generations import TraceIdTypeGenerations
from langfuse.api.resources.span.types.observation_level_span import ObservationLevelSpan
from langfuse.client import LangfuseAsync

host = "http://localhost:3000/"


@pytest.mark.asyncio
async def test_create_trace_async():
    langfuse = LangfuseAsync("pk-lf-1234567890", "sk-lf-1234567890", host)

    trace = await langfuse.trace(
        CreateTrace(
            name="this-is-so-great-new",
            user_id="test",
            metadata="test",
        )
    )

    trace = await trace.score(CreateScore(name="user-explicit-feedback", value=1, comment="I like how personalized the response is"))

    generation = await trace.generation(CreateGeneration(name="his-is-so-great-new", metadata="test"))

    sub_generation = await generation.generation(CreateGeneration(name="yet another child", metadata="test"))
    # result = asyncio.gather(langfuse.async_flush(), langfuse.async_flush())
    sub_sub_span = await sub_generation.span(CreateSpan(name="sub-sub-span", metadata="test"))

    sub_sub_span = await sub_sub_span.score(CreateScore(name="user-explicit-feedback", value=1, comment="I like how personalized the response is"))

    result = await langfuse.flush()

    print("result", result)

    assert result["status"] == "success"

    print("post-assert")


<<<<<<< HEAD
def test_create_trace():
    langfuse = Langfuse("pk-lf-1234567890", "sk-lf-1234567890", host)
=======
@pytest.mark.asyncio
async def test_create_trace():
    langfuse = Langfuse("pk-lf-1234567890", "sk-lf-1234567890", "http://localhost:3000")
>>>>>>> a4a33fd6

    trace = langfuse.trace(
        CreateTrace(
            name="this-is-so-great-new",
            user_id="test",
            metadata="test",
        )
    )
    trace = trace.score(CreateScore(name="user-explicit-feedback", value=1, comment="I like how personalized the response is"))

    generation = trace.generation(CreateGeneration(name="his-is-so-great-new", metadata="test"))

    sub_generation = generation.generation(CreateGeneration(name="yet another child", metadata="test"))
<<<<<<< HEAD
    # result = asyncio.gather(langfuse.async_flush(), langfuse.async_flush())
=======
    # await asyncio.gather(langfuse.async_flush(), langfuse.async_flush())
>>>>>>> a4a33fd6
    sub_sub_span = sub_generation.span(CreateSpan(name="sub-sub-span", metadata="test"))

    sub_sub_span = sub_sub_span.score(CreateScore(name="user-explicit-feedback", value=1, comment="I like how personalized the response is"))

    result = await langfuse.async_flush()
    logging.info("done")
    result = await langfuse.async_flush()

    print("result", result)

    assert result["status"] == "success"

    print("post-assert")


def test_update_generation():
    langfuse = Langfuse("pk-lf-1234567890", "sk-lf-1234567890", host)

    generation = langfuse.generation(CreateGeneration(name="to-be-renames", metadata="test", prompt={"key": "value"}, completion="very long completion"))
    updated_generation = generation.update(UpdateGeneration(name="new-name", metadata="something-else"))
    span = updated_generation.span(CreateSpan(name="sub-span", metadata="test", input={"key": "value"}, output={"key": "value"}))

    span.update(UpdateSpan(level=ObservationLevelSpan.WARNING, metadata="something-else"))

    result = langfuse.flush()

    assert result["status"] == "success"


def test_create_generation():
    langfuse = Langfuse("pk-lf-1234567890", "sk-lf-1234567890", host)

    langfuse.generation(CreateLog(name="top-level-generation", traceId="some-id", traceIdType=TraceIdTypeGenerations.EXTERNAL, metadata="test"))

    result = langfuse.flush()

    assert result["status"] == "success"


def test_notebook():
    langfuse = Langfuse("pk-lf-1234567890", "sk-lf-1234567890", host)

    trace = langfuse.trace(
        CreateTrace(
            name="chat-completion",
            userId="user__935d7d1d-8625-4ef4-8651-544613e7bd22",
            metadata={
                "env": "production",
                "email": "user@langfuse.com",
            },
        )
    )

    retrievalStartTime = datetime.datetime.now()

    # retrieveDocs = retrieveDoc()
    # ...

    span = trace.span(
        CreateSpan(
            name="chat-completion",
            startTime=retrievalStartTime,
            endTime=datetime.datetime.now(),
            metadata={"key": "value"},
            input={"key": "value"},
            output={"key": "value"},
        )
    )

    span.event(
        CreateEvent(
            name="chat-docs-retrieval",
            startTime=datetime.datetime.now(),
            metadata={"key": "value"},
            input={"key": "value"},
            output={"key": "value"},
        )
    )

    result = langfuse.flush()

    print("result", result)

    assert result["status"] == "success"


def test_full_nested_example():
    langfuse = Langfuse("pk-lf-1234567890", "sk-lf-1234567890", host)

    trace = langfuse.trace(
        CreateTrace(
            name="docs-retrieval",
            userId="user__935d7d1d-8625-4ef4-8651-544613e7bd22",
            metadata={
                "env": "production",
                "email": "user@langfuse.com",
            },
        )
    )

    start = datetime.datetime.now()

    time.sleep(1)

    trace.generation(
        CreateGeneration(
            name="query-generation",
            startTime=start,
            endTime=datetime.datetime.now(),
            model="gpt-3.5-turbo",
            modelParameters={"maxTokens": "1000", "temperature": "0.9"},
            prompt=[
                {"role": "system", "content": "You are a helpful assistant."},
                {
                    "role": "user",
                    "content": "Please generate the start of a company documentation that contains the answer to the questinon: Write a summary of the Q3 OKR goals",
                },
            ],
            completion="This document entails the OKR goals for ACME",
            usage=Usage(promptTokens=50, completionTokens=49),
            metadata={"interface": "whatsapp"},
        )
    )

    retrievalStartTime = datetime.datetime.now()

    time.sleep(1)

    dbSearchStart = datetime.datetime.now()
    time.sleep(1)
    # retrieveDocs = retrieveDoc()
    # ...
    dbSearchEnd = datetime.datetime.now()

    span = trace.span(
        CreateSpan(
            name="embedding-search",
            startTime=retrievalStartTime,
            endTime=datetime.datetime.now(),
            metadata={"database": "pinecone"},
            input={"query": "This document entails the OKR goals for ACME"},
            output={"response": "[{'name': 'OKR Engineering', 'content': 'The engineering department defined the following OKR goals...'},{'name': 'OKR Marketing', 'content': 'The marketing department defined the following OKR goals...'}]"},
        )
    )

    span = span.span(
        CreateSpan(
            name="chat-completion",
            startTime=dbSearchStart,
            endTime=dbSearchEnd,
            metadata={"database": "postgres"},
            input={"email": "user@langfuse.com"},
            output={"firstName": "User", "lastName": "Langfuse", "email": "user@langfuse.com"},
        )
    )

    finalStart = datetime.datetime.now()

    time.sleep(1)

    trace.generation(
        CreateGeneration(
            name="summary-generation",
            startTime=finalStart,
            endTime=datetime.datetime.now(),
            model="gpt-3.5-turbo",
            modelParameters={"maxTokens": "1000", "temperature": "0.9"},
            prompt=[
                {"role": "system", "content": "You are a helpful assistant."},
                {
                    "role": "user",
                    "content": "Please generate a summary of the following documents \nThe engineering department defined the following OKR goals...\nThe marketing department defined the following OKR goals...",
                },
            ],
            completion="The Q3 OKRs contain goals for multiple teams...",
            usage=Usage(promptTokens=50, completionTokens=49),
            metadata={"interface": "whatsapp"},
        )
    )

    trace.score(CreateScore(name="user-explicit-feedback", value=1, comment="I like how personalized the response is"))

    result = langfuse.flush()

    assert result["status"] == "success"


# @pytest.mark.parametrize("execution_number", range(5))
def test_customer_nested():
    langfuse = Langfuse("pk-lf-1234567890", "sk-lf-1234567890", host)

    span = langfuse.span(
        Span(
            name="chat-completion-top",
            userId="user__935d7d1d-8625-4ef4-8651-544613e7bd22",
            metadata={
                "env": "production",
            },
            input={"key": "value"},
            output={"key": "value"},
            traceId="this-is-an-external-id-1",
            traceIdType=TraceIdTypeGenerations.EXTERNAL,
        )
    )

    langfuse.span(
        Span(
            name="retrieval",
            userId="user__935d7d1d-8625-4ef4-8651-544613e7bd22",
            metadata={
                "env": "production",
            },
            input={"key": "value"},
            output={"key": "value"},
            parentObservationId=span.id,
            traceId="this-is-an-external-id-1",
            traceIdType=TraceIdTypeGenerations.EXTERNAL,
        )
    )

    langfuse.generation(
        Generation(
            name="retrieval",
            userId="user__935d7d1d-8625-4ef4-8651-544613e7bd22",
            metadata={
                "env": "production",
            },
            prompt={"role": "client", "message": "some message"},
            completion="completion string",
            parentObservationId=span.id,
            traceId="this-is-an-external-id-1",
            traceIdType=TraceIdTypeGenerations.EXTERNAL,
        )
    )

    result = langfuse.flush()
    print(result)

    assert result["status"] == "success"


def test_customer_root():
    langfuse = Langfuse("pk-lf-1234567890", "sk-lf-1234567890", host)

    langfuse.span(
        Span(
            name="retrieval",
            userId="user__935d7d1d-8625-4ef4-8651-544613e7bd22",
            metadata={
                "env": "production",
            },
            input={"key": "value"},
            output={"key": "value"},
            traceId="this-is-an-external-id",
            traceIdType=TraceIdTypeGenerations.EXTERNAL,
        )
    )

    langfuse.generation(
        Generation(
            name="compeletion",
            userId="user__935d7d1d-8625-4ef4-8651-544613e7bd22",
            metadata={
                "env": "production",
            },
            prompt={"role": "client", "message": "some message"},
            completion="completion string",
            traceId="this-is-an-external-id",
            traceIdType=TraceIdTypeGenerations.EXTERNAL,
        )
    )

    result = langfuse.flush()
    print(result)

    assert result["status"] == "success"


def test_customer_blub():
    langfuse = Langfuse("pk-lf-1234567890", "sk-lf-1234567890", host)

    span = langfuse.span(
        Span(
            name="retrieval",
            userId="user__935d7d1d-8625-4ef4-8651-544613e7bd22",
            metadata={
                "env": "production",
            },
            input={"key": "value"},
            output={"key": "value"},
            traceId="this-is-an-external-id",
            traceIdType=TraceIdTypeGenerations.EXTERNAL,
        )
    )

    result = langfuse.flush()

    span.generation(
        Generation(
            name="compeletion",
            userId="user__935d7d1d-8625-4ef4-8651-544613e7bd22",
            metadata={
                "env": "production",
            },
            prompt={"role": "client", "message": "some message"},
            completion="completion string",
            traceId="this-is-an-external-id",
            traceIdType=TraceIdTypeGenerations.EXTERNAL,
        )
    )

    result = langfuse.flush()
    print(result)

    assert result["status"] == "success"<|MERGE_RESOLUTION|>--- conflicted
+++ resolved
@@ -1,9 +1,6 @@
 import datetime
-<<<<<<< HEAD
+import logging
 import time
-=======
-import logging
->>>>>>> a4a33fd6
 
 import pytest
 
@@ -59,14 +56,8 @@
     print("post-assert")
 
 
-<<<<<<< HEAD
 def test_create_trace():
     langfuse = Langfuse("pk-lf-1234567890", "sk-lf-1234567890", host)
-=======
-@pytest.mark.asyncio
-async def test_create_trace():
-    langfuse = Langfuse("pk-lf-1234567890", "sk-lf-1234567890", "http://localhost:3000")
->>>>>>> a4a33fd6
 
     trace = langfuse.trace(
         CreateTrace(
@@ -80,18 +71,12 @@
     generation = trace.generation(CreateGeneration(name="his-is-so-great-new", metadata="test"))
 
     sub_generation = generation.generation(CreateGeneration(name="yet another child", metadata="test"))
-<<<<<<< HEAD
     # result = asyncio.gather(langfuse.async_flush(), langfuse.async_flush())
-=======
-    # await asyncio.gather(langfuse.async_flush(), langfuse.async_flush())
->>>>>>> a4a33fd6
     sub_sub_span = sub_generation.span(CreateSpan(name="sub-sub-span", metadata="test"))
 
     sub_sub_span = sub_sub_span.score(CreateScore(name="user-explicit-feedback", value=1, comment="I like how personalized the response is"))
 
-    result = await langfuse.async_flush()
-    logging.info("done")
-    result = await langfuse.async_flush()
+    result = langfuse.flush()
 
     print("result", result)
 
