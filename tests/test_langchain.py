--- conflicted
+++ resolved
@@ -1413,7 +1413,6 @@
     )
 
 
-<<<<<<< HEAD
 def test_openai_instruct_usage():
     from langchain_core.output_parsers.string import StrOutputParser
     from langchain_core.runnables import Runnable
@@ -1443,7 +1442,8 @@
     runnable_chain.invoke(
         {"question": "where did harrison work", "language": "italian"}
     )
-=======
+
+
 def test_get_langchain_prompt():
     langfuse = Langfuse()
 
@@ -1472,5 +1472,4 @@
             assert (
                 langchain_prompt.format(test="test", test2="test2")
                 == "Human: This is a test. And this is a test2"
-            )
->>>>>>> 686a4307
+            )