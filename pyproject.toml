[tool.poetry]
name = "langfuse"
version = "1.1.11"
description = "A client library for accessing langfuse"
authors = ["langfuse <developers@langfuse.com>"]
license = "MIT"
readme = "README.md"

[tool.poetry.dependencies]
python = ">=3.8.1,<4.0"
httpx = ">=0.15.4,<0.25.0"
attrs = ">=21.3.0"
python-dateutil = ">=2.8.0, <3.0"
pydantic = ">=1.10.7, <3.0"
pytz = "^2023.3"
backoff = "^2.2.1"
<<<<<<< HEAD
langchain = ">=0.0.309,<0.0.321"
monotonic = "^1.6"
=======
langchain = ">=0.0.309,<=0.0.327"
>>>>>>> eb5152dc

[tool.poetry.group.dev.dependencies]
flake8 = "^6.0.0"
mypy = "^1.4.1"
pytest = "^7.4.0"
black = "^23.7.0"
openai = "^0.27.8"
chromadb = "^0.4.2"
tiktoken = "0.5.1"
pytest-timeout = "^2.1.0"
pytest-xdist = "^3.3.1"
respx = "^0.20.2"
requests = "^2.31.0"
google-search-results = "^2.4.2"
huggingface_hub = "^0.16.4"
pre-commit = "^3.2.2"
anthropic = "^0.3.10"
bs4 = "^0.0.1"
lark = "^1.1.7"
pytest-asyncio = "^0.21.1"
<<<<<<< HEAD
pytest-httpserver = "^1.0.8"
=======
boto3 = "^1.28.59"
>>>>>>> eb5152dc

[build-system]
requires = ["poetry-core"]
build-backend = "poetry.core.masonry.api"

[tool.black]
line-length = 200
target_version = ['py38', 'py39', 'py310', 'py311']
exclude = '''
(
  /(
    | \.git
    | \.venv
    | \.mypy_cache
  )/
)
'''

[tool.isort]
line_length = 200
profile = "black"

[tool.pytest.ini_options]
log_cli = true

[tool.poetry_bumpversion.file."langfuse/version.py"]<|MERGE_RESOLUTION|>--- conflicted
+++ resolved
@@ -14,12 +14,8 @@
 pydantic = ">=1.10.7, <3.0"
 pytz = "^2023.3"
 backoff = "^2.2.1"
-<<<<<<< HEAD
-langchain = ">=0.0.309,<0.0.321"
+langchain = ">=0.0.309,<=0.0.327"
 monotonic = "^1.6"
-=======
-langchain = ">=0.0.309,<=0.0.327"
->>>>>>> eb5152dc
 
 [tool.poetry.group.dev.dependencies]
 flake8 = "^6.0.0"
@@ -40,11 +36,8 @@
 bs4 = "^0.0.1"
 lark = "^1.1.7"
 pytest-asyncio = "^0.21.1"
-<<<<<<< HEAD
 pytest-httpserver = "^1.0.8"
-=======
 boto3 = "^1.28.59"
->>>>>>> eb5152dc
 
 [build-system]
 requires = ["poetry-core"]
