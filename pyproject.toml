[tool.poetry]
name = "langfuse"
<<<<<<< HEAD
version = "2.20.0a5"
=======
version = "2.20.0"
>>>>>>> 11b7820f
description = "A client library for accessing langfuse"
authors = ["langfuse <developers@langfuse.com>"]
license = "MIT"
readme = "README.md"

[tool.poetry.dependencies]
python = ">=3.8.1,<4.0"
httpx = ">=0.15.4,<1.0"
pydantic = ">=1.10.7, <3.0"
backoff = "^2.2.1"
openai = { version = ">=0.27.8", optional = true }
wrapt = "^1.14"
langchain = { version = ">=0.0.309", optional = true }
chevron = "^0.14.0"
llama-index = {version = "^0.10.12", optional = true}
packaging = "^23.2"

[tool.poetry.group.dev.dependencies]
pytest = ">=7.4,<9.0"
chromadb = "^0.4.2"
tiktoken = "0.6.0"
pytest-timeout = "^2.1.0"
pytest-xdist = "^3.3.1"
respx = "^0.20.2"
google-search-results = "^2.4.2"
huggingface_hub = ">=0.16.4,<0.22.0"
pre-commit = "^3.2.2"
anthropic = ">=0.3.10,<0.12.0"
bs4 = ">=0.0.1,<0.0.3"
lark = "^1.1.7"
pytest-asyncio = ">=0.21.1,<0.24.0"
pytest-httpserver = "^1.0.8"
boto3 = "^1.28.59"
ruff = ">=0.1.8,<0.4.0"
langchain-mistralai = ">=0.0.1,<0.0.4"
google-cloud-aiplatform = "^1.38.1"
cohere = "^4.46"
langchain-google-vertexai = ">=0.0.5,<0.1.1"
langchain-openai = ">=0.0.5,<0.0.9"
dashscope = "^1.14.1"
pymongo = "^4.6.1"
llama-index-llms-anthropic = "^0.1.1"
bson = "^0.5.10"

[tool.poetry.group.docs.dependencies]
pdoc = "^14.4.0"

[tool.poetry.extras]
openai = ["openai"]
langchain = ["langchain"]
llama-index = ["llama-index"]

[build-system]
requires = ["poetry-core>=1.0.0"]
build-backend = "poetry.core.masonry.api"

[tool.pytest.ini_options]
log_cli = true

[tool.poetry_bumpversion.file."langfuse/version.py"]<|MERGE_RESOLUTION|>--- conflicted
+++ resolved
@@ -1,10 +1,6 @@
 [tool.poetry]
 name = "langfuse"
-<<<<<<< HEAD
-version = "2.20.0a5"
-=======
 version = "2.20.0"
->>>>>>> 11b7820f
 description = "A client library for accessing langfuse"
 authors = ["langfuse <developers@langfuse.com>"]
 license = "MIT"
