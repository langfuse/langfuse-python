--- conflicted
+++ resolved
@@ -632,6 +632,20 @@
                 ]:
                     # langchain only provides string representation of the model class. Hence have to parse it out.
 
+            model_name = None
+
+            try:
+                if kwargs["invocation_params"]["_type"] in [
+                    "anthropic-llm",
+                    "anthropic-chat",
+                ]:
+                    model_name = "anthropic"  # unfortunately no model info by anthropic provided.
+                elif kwargs["invocation_params"]["_type"] in [
+                    "amazon_bedrock",
+                    "amazon_bedrock_chat",
+                ]:
+                    # langchain only provides string representation of the model class. Hence have to parse it out.
+
                     if serialized.get("kwargs") and serialized["kwargs"].get(
                         "model_id"
                     ):
@@ -672,7 +686,6 @@
                     model_name = kwargs["invocation_params"]["model_path"]
 
                 else:
-<<<<<<< HEAD
                     if "model_name" in kwargs["invocation_params"]:
                         model_name = kwargs["invocation_params"]["model_name"]
 
@@ -683,10 +696,6 @@
                         self.log.warning(
                             "Langfuse was not able to parse the LLM model. The LLM call will be recorded without model name. Please create an issue so we can fix your integration: https://github.com/langfuse/langfuse/issues/new/choose"
                         )
-=======
-                    model_name = kwargs["invocation_params"]["model_name"]
-
->>>>>>> 737ae20c
             except Exception as e:
                 self.log.exception(e)
                 self.log.warning(
