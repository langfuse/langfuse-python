"""@private
"""

import json
import logging
from base64 import b64encode
from typing import Any, List, Union

import httpx

from langfuse.serializer import EventSerializer


class LangfuseClient:
    _public_key: str
    _secret_key: str
    _base_url: str
    _version: str
    _timeout: int
    _session: httpx.Client

    def __init__(
        self,
        public_key: str,
        secret_key: str,
        base_url: str,
        version: str,
        timeout: int,
        session: httpx.Client,
    ):
        self._public_key = public_key
        self._secret_key = secret_key
        self._base_url = base_url
        self._version = version
        self._timeout = timeout
        self._session = session

    def generate_headers(self):
        return {
            "Authorization": "Basic "
            + b64encode(
                f"{self._public_key}:{self._secret_key}".encode("utf-8")
            ).decode("ascii"),
            "Content-Type": "application/json",
            "x_langfuse_sdk_name": "python",
            "x_langfuse_sdk_version": self._version,
            "x_langfuse_public_key": self._public_key,
        }

    def batch_post(self, **kwargs) -> httpx.Response:
        """Post the `kwargs` to the batch API endpoint for events"""
<<<<<<< HEAD
        log = logging.getLogger("langfuse")
        log.debug("uploading data: %s", kwargs)
=======
        logging.debug("uploading data: %s", kwargs)
>>>>>>> 752e40c9
        res = self.post(**kwargs)
        return self._process_response(
            res, success_message="data uploaded successfully", return_json=False
        )

    def post(self, **kwargs) -> httpx.Response:
        """Post the `kwargs` to the API"""
        log = logging.getLogger("langfuse")
        url = self._remove_trailing_slash(self._base_url) + "/api/public/ingestion"
        data = json.dumps(kwargs, cls=EventSerializer)
        log.debug("making request: %s to %s", data, url)
        headers = self.generate_headers()
        res = self._session.post(
            url, content=data, headers=headers, timeout=self._timeout
        )

        if res.status_code == 200:
            log.debug("data uploaded successfully")

        return res

    def _remove_trailing_slash(self, url: str) -> str:
        """Removes the trailing slash from a URL"""
        if url.endswith("/"):
            return url[:-1]
        return url

    def _process_response(
        self, res: httpx.Response, success_message: str, *, return_json: bool = True
    ) -> Union[httpx.Response, Any]:
        log = logging.getLogger("langfuse")
        log.debug("received response: %s", res.text)
        if res.status_code == 200 or res.status_code == 201:
            log.debug(success_message)
            return res.json() if return_json else res
        elif res.status_code == 207:
            payload = res.json()
            errors = payload["errors"]
            if len(errors) > 0:
                raise APIErrors(
                    [
                        APIError(error["status"], error["message"], error["error"])
                        for error in errors
                    ]
                )
            else:
                return res.json() if return_json else res
        try:
            payload = res.json()
            log.error("received error response: %s", payload)
            raise APIError(res.status_code, payload)
        except (KeyError, ValueError):
            raise APIError(res.status_code, res.text)


class APIError(Exception):
    def __init__(self, status: Union[int, str], message: str, details: Any = None):
        self.message = message
        self.status = status
        self.details = details

    def __str__(self):
        msg = "{0} ({1}): {2}"
        return msg.format(self.message, self.status, self.details)


class APIErrors(Exception):
    def __init__(self, errors: List[APIError]):
        self.errors = errors

    def __str__(self):
        errors = ", ".join(str(error) for error in self.errors)

        return f"[Langfuse] {errors}"<|MERGE_RESOLUTION|>--- conflicted
+++ resolved
@@ -49,12 +49,10 @@
 
     def batch_post(self, **kwargs) -> httpx.Response:
         """Post the `kwargs` to the batch API endpoint for events"""
-<<<<<<< HEAD
+
         log = logging.getLogger("langfuse")
         log.debug("uploading data: %s", kwargs)
-=======
-        logging.debug("uploading data: %s", kwargs)
->>>>>>> 752e40c9
+
         res = self.post(**kwargs)
         return self._process_response(
             res, success_message="data uploaded successfully", return_json=False
