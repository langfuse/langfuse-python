"""Langfuse OpenTelemetry integration module.

This module implements Langfuse's core observability functionality on top of the OpenTelemetry (OTel) standard.
"""

import asyncio
import logging
import os
import re
import urllib.parse
import warnings
from datetime import datetime
from hashlib import sha256
from time import time_ns
from typing import (
    Any,
    Callable,
    Dict,
    List,
    Literal,
    Optional,
    Type,
    Union,
    cast,
    overload,
)

import backoff
import httpx
from opentelemetry import trace as otel_trace_api
from opentelemetry.sdk.trace import TracerProvider
from opentelemetry.sdk.trace.id_generator import RandomIdGenerator
from opentelemetry.util._decorator import (
    _AgnosticContextManager,
    _agnosticcontextmanager,
)
from packaging.version import Version

from langfuse._client.attributes import LangfuseOtelSpanAttributes, _serialize
from langfuse._client.constants import (
    LANGFUSE_SDK_EXPERIMENT_ENVIRONMENT,
    ObservationTypeGenerationLike,
    ObservationTypeLiteral,
    ObservationTypeLiteralNoEvent,
    ObservationTypeSpanLike,
    get_observation_types_list,
)
from langfuse._client.datasets import DatasetClient, DatasetItemClient
from langfuse._client.environment_variables import (
    LANGFUSE_BASE_URL,
    LANGFUSE_DEBUG,
    LANGFUSE_HOST,
    LANGFUSE_PUBLIC_KEY,
    LANGFUSE_SAMPLE_RATE,
    LANGFUSE_SECRET_KEY,
    LANGFUSE_TIMEOUT,
    LANGFUSE_TRACING_ENABLED,
    LANGFUSE_TRACING_ENVIRONMENT,
)
from langfuse._client.propagation import (
    PropagatedExperimentAttributes,
    _propagate_attributes,
)
from langfuse._client.resource_manager import LangfuseResourceManager
from langfuse._client.span import (
    LangfuseAgent,
    LangfuseChain,
    LangfuseEmbedding,
    LangfuseEvaluator,
    LangfuseEvent,
    LangfuseGeneration,
    LangfuseGuardrail,
    LangfuseRetriever,
    LangfuseSpan,
    LangfuseTool,
)
from langfuse._client.utils import get_sha256_hash_hex, run_async_safely
from langfuse._utils import _get_timestamp
from langfuse._utils.parse_error import handle_fern_exception
from langfuse._utils.prompt_cache import PromptCache
from langfuse.api.resources.commons.errors.error import Error
from langfuse.api.resources.ingestion.types.score_body import ScoreBody
from langfuse.api.resources.prompts.types import (
    CreatePromptRequest_Chat,
    CreatePromptRequest_Text,
    Prompt_Chat,
    Prompt_Text,
)
from langfuse.batch_evaluation import (
    BatchEvaluationResult,
    BatchEvaluationResumeToken,
    BatchEvaluationRunner,
    CompositeEvaluatorFunction,
    MapperFunction,
)
from langfuse.experiment import (
    Evaluation,
    EvaluatorFunction,
    ExperimentData,
    ExperimentItem,
    ExperimentItemResult,
    ExperimentResult,
    RunEvaluatorFunction,
    TaskFunction,
    _run_evaluator,
    _run_task,
)
from langfuse.logger import langfuse_logger
from langfuse.media import LangfuseMedia
from langfuse.model import (
    ChatMessageDict,
    ChatMessageWithPlaceholdersDict,
    ChatPromptClient,
    CreateDatasetItemRequest,
    CreateDatasetRequest,
    CreateDatasetRunItemRequest,
    Dataset,
    DatasetItem,
    DatasetStatus,
    MapValue,
    PromptClient,
    TextPromptClient,
)
from langfuse.types import MaskFunction, ScoreDataType, SpanLevel, TraceContext


class Langfuse:
    """Main client for Langfuse tracing and platform features.

    This class provides an interface for creating and managing traces, spans,
    and generations in Langfuse as well as interacting with the Langfuse API.

    The client features a thread-safe singleton pattern for each unique public API key,
    ensuring consistent trace context propagation across your application. It implements
    efficient batching of spans with configurable flush settings and includes background
    thread management for media uploads and score ingestion.

    Configuration is flexible through either direct parameters or environment variables,
    with graceful fallbacks and runtime configuration updates.

    Attributes:
        api: Synchronous API client for Langfuse backend communication
        async_api: Asynchronous API client for Langfuse backend communication
        _otel_tracer: Internal LangfuseTracer instance managing OpenTelemetry components

    Parameters:
        public_key (Optional[str]): Your Langfuse public API key. Can also be set via LANGFUSE_PUBLIC_KEY environment variable.
        secret_key (Optional[str]): Your Langfuse secret API key. Can also be set via LANGFUSE_SECRET_KEY environment variable.
        base_url (Optional[str]): The Langfuse API base URL. Defaults to "https://cloud.langfuse.com". Can also be set via LANGFUSE_BASE_URL environment variable.
        host (Optional[str]): Deprecated. Use base_url instead. The Langfuse API host URL. Defaults to "https://cloud.langfuse.com".
        timeout (Optional[int]): Timeout in seconds for API requests. Defaults to 5 seconds.
        httpx_client (Optional[httpx.Client]): Custom httpx client for making non-tracing HTTP requests. If not provided, a default client will be created.
        debug (bool): Enable debug logging. Defaults to False. Can also be set via LANGFUSE_DEBUG environment variable.
        tracing_enabled (Optional[bool]): Enable or disable tracing. Defaults to True. Can also be set via LANGFUSE_TRACING_ENABLED environment variable.
        flush_at (Optional[int]): Number of spans to batch before sending to the API. Defaults to 512. Can also be set via LANGFUSE_FLUSH_AT environment variable.
        flush_interval (Optional[float]): Time in seconds between batch flushes. Defaults to 5 seconds. Can also be set via LANGFUSE_FLUSH_INTERVAL environment variable.
        environment (Optional[str]): Environment name for tracing. Default is 'default'. Can also be set via LANGFUSE_TRACING_ENVIRONMENT environment variable. Can be any lowercase alphanumeric string with hyphens and underscores that does not start with 'langfuse'.
        release (Optional[str]): Release version/hash of your application. Used for grouping analytics by release.
        media_upload_thread_count (Optional[int]): Number of background threads for handling media uploads. Defaults to 1. Can also be set via LANGFUSE_MEDIA_UPLOAD_THREAD_COUNT environment variable.
        sample_rate (Optional[float]): Sampling rate for traces (0.0 to 1.0). Defaults to 1.0 (100% of traces are sampled). Can also be set via LANGFUSE_SAMPLE_RATE environment variable.
        mask (Optional[MaskFunction]): Function to mask sensitive data in traces before sending to the API.
        blocked_instrumentation_scopes (Optional[List[str]]): List of instrumentation scope names to block from being exported to Langfuse. Spans from these scopes will be filtered out before being sent to the API. Useful for filtering out spans from specific libraries or frameworks. For exported spans, you can see the instrumentation scope name in the span metadata in Langfuse (`metadata.scope.name`)
        additional_headers (Optional[Dict[str, str]]): Additional headers to include in all API requests and OTLPSpanExporter requests. These headers will be merged with default headers. Note: If httpx_client is provided, additional_headers must be set directly on your custom httpx_client as well.
        tracer_provider(Optional[TracerProvider]): OpenTelemetry TracerProvider to use for Langfuse. This can be useful to set to have disconnected tracing between Langfuse and other OpenTelemetry-span emitting libraries. Note: To track active spans, the context is still shared between TracerProviders. This may lead to broken trace trees.

    Example:
        ```python
        from langfuse.otel import Langfuse

        # Initialize the client (reads from env vars if not provided)
        langfuse = Langfuse(
            public_key="your-public-key",
            secret_key="your-secret-key",
            host="https://cloud.langfuse.com",  # Optional, default shown
        )

        # Create a trace span
        with langfuse.start_as_current_span(name="process-query") as span:
            # Your application code here

            # Create a nested generation span for an LLM call
            with span.start_as_current_generation(
                name="generate-response",
                model="gpt-4",
                input={"query": "Tell me about AI"},
                model_parameters={"temperature": 0.7, "max_tokens": 500}
            ) as generation:
                # Generate response here
                response = "AI is a field of computer science..."

                generation.update(
                    output=response,
                    usage_details={"prompt_tokens": 10, "completion_tokens": 50},
                    cost_details={"total_cost": 0.0023}
                )

                # Score the generation (supports NUMERIC, BOOLEAN, CATEGORICAL)
                generation.score(name="relevance", value=0.95, data_type="NUMERIC")
        ```
    """

    _resources: Optional[LangfuseResourceManager] = None
    _mask: Optional[MaskFunction] = None
    _otel_tracer: otel_trace_api.Tracer

    def __init__(
        self,
        *,
        public_key: Optional[str] = None,
        secret_key: Optional[str] = None,
        base_url: Optional[str] = None,
        host: Optional[str] = None,
        timeout: Optional[int] = None,
        httpx_client: Optional[httpx.Client] = None,
        debug: bool = False,
        tracing_enabled: Optional[bool] = True,
        flush_at: Optional[int] = None,
        flush_interval: Optional[float] = None,
        environment: Optional[str] = None,
        release: Optional[str] = None,
        media_upload_thread_count: Optional[int] = None,
        sample_rate: Optional[float] = None,
        mask: Optional[MaskFunction] = None,
        blocked_instrumentation_scopes: Optional[List[str]] = None,
        additional_headers: Optional[Dict[str, str]] = None,
        tracer_provider: Optional[TracerProvider] = None,
    ):
        self._base_url = (
            base_url
            or os.environ.get(LANGFUSE_BASE_URL)
            or host
            or os.environ.get(LANGFUSE_HOST, "https://cloud.langfuse.com")
        )
        self._environment = environment or cast(
            str, os.environ.get(LANGFUSE_TRACING_ENVIRONMENT)
        )
        self._project_id: Optional[str] = None
        sample_rate = sample_rate or float(os.environ.get(LANGFUSE_SAMPLE_RATE, 1.0))
        if not 0.0 <= sample_rate <= 1.0:
            raise ValueError(
                f"Sample rate must be between 0.0 and 1.0, got {sample_rate}"
            )

        timeout = timeout or int(os.environ.get(LANGFUSE_TIMEOUT, 5))

        self._tracing_enabled = (
            tracing_enabled
            and os.environ.get(LANGFUSE_TRACING_ENABLED, "true").lower() != "false"
        )
        if not self._tracing_enabled:
            langfuse_logger.info(
                "Configuration: Langfuse tracing is explicitly disabled. No data will be sent to the Langfuse API."
            )

        debug = (
            debug if debug else (os.getenv(LANGFUSE_DEBUG, "false").lower() == "true")
        )
        if debug:
            logging.basicConfig(
                format="%(asctime)s - %(name)s - %(levelname)s - %(message)s"
            )
            langfuse_logger.setLevel(logging.DEBUG)

        public_key = public_key or os.environ.get(LANGFUSE_PUBLIC_KEY)
        if public_key is None:
            langfuse_logger.warning(
                "Authentication error: Langfuse client initialized without public_key. Client will be disabled. "
                "Provide a public_key parameter or set LANGFUSE_PUBLIC_KEY environment variable. "
            )
            self._otel_tracer = otel_trace_api.NoOpTracer()
            return

        secret_key = secret_key or os.environ.get(LANGFUSE_SECRET_KEY)
        if secret_key is None:
            langfuse_logger.warning(
                "Authentication error: Langfuse client initialized without secret_key. Client will be disabled. "
                "Provide a secret_key parameter or set LANGFUSE_SECRET_KEY environment variable. "
            )
            self._otel_tracer = otel_trace_api.NoOpTracer()
            return

        if os.environ.get("OTEL_SDK_DISABLED", "false").lower() == "true":
            langfuse_logger.warning(
                "OTEL_SDK_DISABLED is set. Langfuse tracing will be disabled and no traces will appear in the UI."
            )

        # Initialize api and tracer if requirements are met
        self._resources = LangfuseResourceManager(
            public_key=public_key,
            secret_key=secret_key,
            base_url=self._base_url,
            timeout=timeout,
            environment=self._environment,
            release=release,
            flush_at=flush_at,
            flush_interval=flush_interval,
            httpx_client=httpx_client,
            media_upload_thread_count=media_upload_thread_count,
            sample_rate=sample_rate,
            mask=mask,
            tracing_enabled=self._tracing_enabled,
            blocked_instrumentation_scopes=blocked_instrumentation_scopes,
            additional_headers=additional_headers,
            tracer_provider=tracer_provider,
        )
        self._mask = self._resources.mask

        self._otel_tracer = (
            self._resources.tracer
            if self._tracing_enabled and self._resources.tracer is not None
            else otel_trace_api.NoOpTracer()
        )
        self.api = self._resources.api
        self.async_api = self._resources.async_api

    def start_span(
        self,
        *,
        trace_context: Optional[TraceContext] = None,
        name: str,
        input: Optional[Any] = None,
        output: Optional[Any] = None,
        metadata: Optional[Any] = None,
        version: Optional[str] = None,
        level: Optional[SpanLevel] = None,
        status_message: Optional[str] = None,
    ) -> LangfuseSpan:
        """Create a new span for tracing a unit of work.

        This method creates a new span but does not set it as the current span in the
        context. To create and use a span within a context, use start_as_current_span().

        The created span will be the child of the current span in the context.

        Args:
            trace_context: Optional context for connecting to an existing trace
            name: Name of the span (e.g., function or operation name)
            input: Input data for the operation (can be any JSON-serializable object)
            output: Output data from the operation (can be any JSON-serializable object)
            metadata: Additional metadata to associate with the span
            version: Version identifier for the code or component
            level: Importance level of the span (info, warning, error)
            status_message: Optional status message for the span

        Returns:
            A LangfuseSpan object that must be ended with .end() when the operation completes

        Example:
            ```python
            span = langfuse.start_span(name="process-data")
            try:
                # Do work
                span.update(output="result")
            finally:
                span.end()
            ```
        """
        return self.start_observation(
            trace_context=trace_context,
            name=name,
            as_type="span",
            input=input,
            output=output,
            metadata=metadata,
            version=version,
            level=level,
            status_message=status_message,
        )

    def start_as_current_span(
        self,
        *,
        trace_context: Optional[TraceContext] = None,
        name: str,
        input: Optional[Any] = None,
        output: Optional[Any] = None,
        metadata: Optional[Any] = None,
        version: Optional[str] = None,
        level: Optional[SpanLevel] = None,
        status_message: Optional[str] = None,
        end_on_exit: Optional[bool] = None,
    ) -> _AgnosticContextManager[LangfuseSpan]:
        """Create a new span and set it as the current span in a context manager.

        This method creates a new span and sets it as the current span within a context
        manager. Use this method with a 'with' statement to automatically handle span
        lifecycle within a code block.

        The created span will be the child of the current span in the context.

        Args:
            trace_context: Optional context for connecting to an existing trace
            name: Name of the span (e.g., function or operation name)
            input: Input data for the operation (can be any JSON-serializable object)
            output: Output data from the operation (can be any JSON-serializable object)
            metadata: Additional metadata to associate with the span
            version: Version identifier for the code or component
            level: Importance level of the span (info, warning, error)
            status_message: Optional status message for the span
            end_on_exit (default: True): Whether to end the span automatically when leaving the context manager. If False, the span must be manually ended to avoid memory leaks.

        Returns:
            A context manager that yields a LangfuseSpan

        Example:
            ```python
            with langfuse.start_as_current_span(name="process-query") as span:
                # Do work
                result = process_data()
                span.update(output=result)

                # Create a child span automatically
                with span.start_as_current_span(name="sub-operation") as child_span:
                    # Do sub-operation work
                    child_span.update(output="sub-result")
            ```
        """
        return self.start_as_current_observation(
            trace_context=trace_context,
            name=name,
            as_type="span",
            input=input,
            output=output,
            metadata=metadata,
            version=version,
            level=level,
            status_message=status_message,
            end_on_exit=end_on_exit,
        )

    @overload
    def start_observation(
        self,
        *,
        trace_context: Optional[TraceContext] = None,
        name: str,
        as_type: Literal["generation"],
        input: Optional[Any] = None,
        output: Optional[Any] = None,
        metadata: Optional[Any] = None,
        version: Optional[str] = None,
        level: Optional[SpanLevel] = None,
        status_message: Optional[str] = None,
        completion_start_time: Optional[datetime] = None,
        model: Optional[str] = None,
        model_parameters: Optional[Dict[str, MapValue]] = None,
        usage_details: Optional[Dict[str, int]] = None,
        cost_details: Optional[Dict[str, float]] = None,
        prompt: Optional[PromptClient] = None,
    ) -> LangfuseGeneration: ...

    @overload
    def start_observation(
        self,
        *,
        trace_context: Optional[TraceContext] = None,
        name: str,
        as_type: Literal["span"] = "span",
        input: Optional[Any] = None,
        output: Optional[Any] = None,
        metadata: Optional[Any] = None,
        version: Optional[str] = None,
        level: Optional[SpanLevel] = None,
        status_message: Optional[str] = None,
    ) -> LangfuseSpan: ...

    @overload
    def start_observation(
        self,
        *,
        trace_context: Optional[TraceContext] = None,
        name: str,
        as_type: Literal["agent"],
        input: Optional[Any] = None,
        output: Optional[Any] = None,
        metadata: Optional[Any] = None,
        version: Optional[str] = None,
        level: Optional[SpanLevel] = None,
        status_message: Optional[str] = None,
    ) -> LangfuseAgent: ...

    @overload
    def start_observation(
        self,
        *,
        trace_context: Optional[TraceContext] = None,
        name: str,
        as_type: Literal["tool"],
        input: Optional[Any] = None,
        output: Optional[Any] = None,
        metadata: Optional[Any] = None,
        version: Optional[str] = None,
        level: Optional[SpanLevel] = None,
        status_message: Optional[str] = None,
    ) -> LangfuseTool: ...

    @overload
    def start_observation(
        self,
        *,
        trace_context: Optional[TraceContext] = None,
        name: str,
        as_type: Literal["chain"],
        input: Optional[Any] = None,
        output: Optional[Any] = None,
        metadata: Optional[Any] = None,
        version: Optional[str] = None,
        level: Optional[SpanLevel] = None,
        status_message: Optional[str] = None,
    ) -> LangfuseChain: ...

    @overload
    def start_observation(
        self,
        *,
        trace_context: Optional[TraceContext] = None,
        name: str,
        as_type: Literal["retriever"],
        input: Optional[Any] = None,
        output: Optional[Any] = None,
        metadata: Optional[Any] = None,
        version: Optional[str] = None,
        level: Optional[SpanLevel] = None,
        status_message: Optional[str] = None,
    ) -> LangfuseRetriever: ...

    @overload
    def start_observation(
        self,
        *,
        trace_context: Optional[TraceContext] = None,
        name: str,
        as_type: Literal["evaluator"],
        input: Optional[Any] = None,
        output: Optional[Any] = None,
        metadata: Optional[Any] = None,
        version: Optional[str] = None,
        level: Optional[SpanLevel] = None,
        status_message: Optional[str] = None,
    ) -> LangfuseEvaluator: ...

    @overload
    def start_observation(
        self,
        *,
        trace_context: Optional[TraceContext] = None,
        name: str,
        as_type: Literal["embedding"],
        input: Optional[Any] = None,
        output: Optional[Any] = None,
        metadata: Optional[Any] = None,
        version: Optional[str] = None,
        level: Optional[SpanLevel] = None,
        status_message: Optional[str] = None,
        completion_start_time: Optional[datetime] = None,
        model: Optional[str] = None,
        model_parameters: Optional[Dict[str, MapValue]] = None,
        usage_details: Optional[Dict[str, int]] = None,
        cost_details: Optional[Dict[str, float]] = None,
        prompt: Optional[PromptClient] = None,
    ) -> LangfuseEmbedding: ...

    @overload
    def start_observation(
        self,
        *,
        trace_context: Optional[TraceContext] = None,
        name: str,
        as_type: Literal["guardrail"],
        input: Optional[Any] = None,
        output: Optional[Any] = None,
        metadata: Optional[Any] = None,
        version: Optional[str] = None,
        level: Optional[SpanLevel] = None,
        status_message: Optional[str] = None,
    ) -> LangfuseGuardrail: ...

    def start_observation(
        self,
        *,
        trace_context: Optional[TraceContext] = None,
        name: str,
        as_type: ObservationTypeLiteralNoEvent = "span",
        input: Optional[Any] = None,
        output: Optional[Any] = None,
        metadata: Optional[Any] = None,
        version: Optional[str] = None,
        level: Optional[SpanLevel] = None,
        status_message: Optional[str] = None,
        completion_start_time: Optional[datetime] = None,
        model: Optional[str] = None,
        model_parameters: Optional[Dict[str, MapValue]] = None,
        usage_details: Optional[Dict[str, int]] = None,
        cost_details: Optional[Dict[str, float]] = None,
        prompt: Optional[PromptClient] = None,
    ) -> Union[
        LangfuseSpan,
        LangfuseGeneration,
        LangfuseAgent,
        LangfuseTool,
        LangfuseChain,
        LangfuseRetriever,
        LangfuseEvaluator,
        LangfuseEmbedding,
        LangfuseGuardrail,
    ]:
        """Create a new observation of the specified type.

        This method creates a new observation but does not set it as the current span in the
        context. To create and use an observation within a context, use start_as_current_observation().

        Args:
            trace_context: Optional context for connecting to an existing trace
            name: Name of the observation
            as_type: Type of observation to create (defaults to "span")
            input: Input data for the operation
            output: Output data from the operation
            metadata: Additional metadata to associate with the observation
            version: Version identifier for the code or component
            level: Importance level of the observation
            status_message: Optional status message for the observation
            completion_start_time: When the model started generating (for generation types)
            model: Name/identifier of the AI model used (for generation types)
            model_parameters: Parameters used for the model (for generation types)
            usage_details: Token usage information (for generation types)
            cost_details: Cost information (for generation types)
            prompt: Associated prompt template (for generation types)

        Returns:
            An observation object of the appropriate type that must be ended with .end()
        """
        if trace_context:
            trace_id = trace_context.get("trace_id", None)
            parent_span_id = trace_context.get("parent_span_id", None)

            if trace_id:
                remote_parent_span = self._create_remote_parent_span(
                    trace_id=trace_id, parent_span_id=parent_span_id
                )

                with otel_trace_api.use_span(
                    cast(otel_trace_api.Span, remote_parent_span)
                ):
                    otel_span = self._otel_tracer.start_span(name=name)
                    otel_span.set_attribute(LangfuseOtelSpanAttributes.AS_ROOT, True)

                    return self._create_observation_from_otel_span(
                        otel_span=otel_span,
                        as_type=as_type,
                        input=input,
                        output=output,
                        metadata=metadata,
                        version=version,
                        level=level,
                        status_message=status_message,
                        completion_start_time=completion_start_time,
                        model=model,
                        model_parameters=model_parameters,
                        usage_details=usage_details,
                        cost_details=cost_details,
                        prompt=prompt,
                    )

        otel_span = self._otel_tracer.start_span(name=name)

        return self._create_observation_from_otel_span(
            otel_span=otel_span,
            as_type=as_type,
            input=input,
            output=output,
            metadata=metadata,
            version=version,
            level=level,
            status_message=status_message,
            completion_start_time=completion_start_time,
            model=model,
            model_parameters=model_parameters,
            usage_details=usage_details,
            cost_details=cost_details,
            prompt=prompt,
        )

    def _create_observation_from_otel_span(
        self,
        *,
        otel_span: otel_trace_api.Span,
        as_type: ObservationTypeLiteralNoEvent,
        input: Optional[Any] = None,
        output: Optional[Any] = None,
        metadata: Optional[Any] = None,
        version: Optional[str] = None,
        level: Optional[SpanLevel] = None,
        status_message: Optional[str] = None,
        completion_start_time: Optional[datetime] = None,
        model: Optional[str] = None,
        model_parameters: Optional[Dict[str, MapValue]] = None,
        usage_details: Optional[Dict[str, int]] = None,
        cost_details: Optional[Dict[str, float]] = None,
        prompt: Optional[PromptClient] = None,
    ) -> Union[
        LangfuseSpan,
        LangfuseGeneration,
        LangfuseAgent,
        LangfuseTool,
        LangfuseChain,
        LangfuseRetriever,
        LangfuseEvaluator,
        LangfuseEmbedding,
        LangfuseGuardrail,
    ]:
        """Create the appropriate observation type from an OTEL span."""
        if as_type in get_observation_types_list(ObservationTypeGenerationLike):
            observation_class = self._get_span_class(as_type)
            # Type ignore to prevent overloads of internal _get_span_class function,
            # issue is that LangfuseEvent could be returned and that classes have diff. args
            return observation_class(  # type: ignore[return-value,call-arg]
                otel_span=otel_span,
                langfuse_client=self,
                environment=self._environment,
                input=input,
                output=output,
                metadata=metadata,
                version=version,
                level=level,
                status_message=status_message,
                completion_start_time=completion_start_time,
                model=model,
                model_parameters=model_parameters,
                usage_details=usage_details,
                cost_details=cost_details,
                prompt=prompt,
            )
        else:
            # For other types (e.g. span, guardrail), create appropriate class without generation properties
            observation_class = self._get_span_class(as_type)
            # Type ignore to prevent overloads of internal _get_span_class function,
            # issue is that LangfuseEvent could be returned and that classes have diff. args
            return observation_class(  # type: ignore[return-value,call-arg]
                otel_span=otel_span,
                langfuse_client=self,
                environment=self._environment,
                input=input,
                output=output,
                metadata=metadata,
                version=version,
                level=level,
                status_message=status_message,
            )
            # span._observation_type = as_type
            # span._otel_span.set_attribute("langfuse.observation.type", as_type)
            # return span

    def start_generation(
        self,
        *,
        trace_context: Optional[TraceContext] = None,
        name: str,
        input: Optional[Any] = None,
        output: Optional[Any] = None,
        metadata: Optional[Any] = None,
        version: Optional[str] = None,
        level: Optional[SpanLevel] = None,
        status_message: Optional[str] = None,
        completion_start_time: Optional[datetime] = None,
        model: Optional[str] = None,
        model_parameters: Optional[Dict[str, MapValue]] = None,
        usage_details: Optional[Dict[str, int]] = None,
        cost_details: Optional[Dict[str, float]] = None,
        prompt: Optional[PromptClient] = None,
    ) -> LangfuseGeneration:
        """Create a new generation span for model generations.

        DEPRECATED: This method is deprecated and will be removed in a future version.
        Use start_observation(as_type='generation') instead.

        This method creates a specialized span for tracking model generations.
        It includes additional fields specific to model generations such as model name,
        token usage, and cost details.

        The created generation span will be the child of the current span in the context.

        Args:
            trace_context: Optional context for connecting to an existing trace
            name: Name of the generation operation
            input: Input data for the model (e.g., prompts)
            output: Output from the model (e.g., completions)
            metadata: Additional metadata to associate with the generation
            version: Version identifier for the model or component
            level: Importance level of the generation (info, warning, error)
            status_message: Optional status message for the generation
            completion_start_time: When the model started generating the response
            model: Name/identifier of the AI model used (e.g., "gpt-4")
            model_parameters: Parameters used for the model (e.g., temperature, max_tokens)
            usage_details: Token usage information (e.g., prompt_tokens, completion_tokens)
            cost_details: Cost information for the model call
            prompt: Associated prompt template from Langfuse prompt management

        Returns:
            A LangfuseGeneration object that must be ended with .end() when complete

        Example:
            ```python
            generation = langfuse.start_generation(
                name="answer-generation",
                model="gpt-4",
                input={"prompt": "Explain quantum computing"},
                model_parameters={"temperature": 0.7}
            )
            try:
                # Call model API
                response = llm.generate(...)

                generation.update(
                    output=response.text,
                    usage_details={
                        "prompt_tokens": response.usage.prompt_tokens,
                        "completion_tokens": response.usage.completion_tokens
                    }
                )
            finally:
                generation.end()
            ```
        """
        warnings.warn(
            "start_generation is deprecated and will be removed in a future version. "
            "Use start_observation(as_type='generation') instead.",
            DeprecationWarning,
            stacklevel=2,
        )
        return self.start_observation(
            trace_context=trace_context,
            name=name,
            as_type="generation",
            input=input,
            output=output,
            metadata=metadata,
            version=version,
            level=level,
            status_message=status_message,
            completion_start_time=completion_start_time,
            model=model,
            model_parameters=model_parameters,
            usage_details=usage_details,
            cost_details=cost_details,
            prompt=prompt,
        )

    def start_as_current_generation(
        self,
        *,
        trace_context: Optional[TraceContext] = None,
        name: str,
        input: Optional[Any] = None,
        output: Optional[Any] = None,
        metadata: Optional[Any] = None,
        version: Optional[str] = None,
        level: Optional[SpanLevel] = None,
        status_message: Optional[str] = None,
        completion_start_time: Optional[datetime] = None,
        model: Optional[str] = None,
        model_parameters: Optional[Dict[str, MapValue]] = None,
        usage_details: Optional[Dict[str, int]] = None,
        cost_details: Optional[Dict[str, float]] = None,
        prompt: Optional[PromptClient] = None,
        end_on_exit: Optional[bool] = None,
    ) -> _AgnosticContextManager[LangfuseGeneration]:
        """Create a new generation span and set it as the current span in a context manager.

        DEPRECATED: This method is deprecated and will be removed in a future version.
        Use start_as_current_observation(as_type='generation') instead.

        This method creates a specialized span for model generations and sets it as the
        current span within a context manager. Use this method with a 'with' statement to
        automatically handle the generation span lifecycle within a code block.

        The created generation span will be the child of the current span in the context.

        Args:
            trace_context: Optional context for connecting to an existing trace
            name: Name of the generation operation
            input: Input data for the model (e.g., prompts)
            output: Output from the model (e.g., completions)
            metadata: Additional metadata to associate with the generation
            version: Version identifier for the model or component
            level: Importance level of the generation (info, warning, error)
            status_message: Optional status message for the generation
            completion_start_time: When the model started generating the response
            model: Name/identifier of the AI model used (e.g., "gpt-4")
            model_parameters: Parameters used for the model (e.g., temperature, max_tokens)
            usage_details: Token usage information (e.g., prompt_tokens, completion_tokens)
            cost_details: Cost information for the model call
            prompt: Associated prompt template from Langfuse prompt management
            end_on_exit (default: True): Whether to end the span automatically when leaving the context manager. If False, the span must be manually ended to avoid memory leaks.

        Returns:
            A context manager that yields a LangfuseGeneration

        Example:
            ```python
            with langfuse.start_as_current_generation(
                name="answer-generation",
                model="gpt-4",
                input={"prompt": "Explain quantum computing"}
            ) as generation:
                # Call model API
                response = llm.generate(...)

                # Update with results
                generation.update(
                    output=response.text,
                    usage_details={
                        "prompt_tokens": response.usage.prompt_tokens,
                        "completion_tokens": response.usage.completion_tokens
                    }
                )
            ```
        """
        warnings.warn(
            "start_as_current_generation is deprecated and will be removed in a future version. "
            "Use start_as_current_observation(as_type='generation') instead.",
            DeprecationWarning,
            stacklevel=2,
        )
        return self.start_as_current_observation(
            trace_context=trace_context,
            name=name,
            as_type="generation",
            input=input,
            output=output,
            metadata=metadata,
            version=version,
            level=level,
            status_message=status_message,
            completion_start_time=completion_start_time,
            model=model,
            model_parameters=model_parameters,
            usage_details=usage_details,
            cost_details=cost_details,
            prompt=prompt,
            end_on_exit=end_on_exit,
        )

    @overload
    def start_as_current_observation(
        self,
        *,
        trace_context: Optional[TraceContext] = None,
        name: str,
        as_type: Literal["generation"],
        input: Optional[Any] = None,
        output: Optional[Any] = None,
        metadata: Optional[Any] = None,
        version: Optional[str] = None,
        level: Optional[SpanLevel] = None,
        status_message: Optional[str] = None,
        completion_start_time: Optional[datetime] = None,
        model: Optional[str] = None,
        model_parameters: Optional[Dict[str, MapValue]] = None,
        usage_details: Optional[Dict[str, int]] = None,
        cost_details: Optional[Dict[str, float]] = None,
        prompt: Optional[PromptClient] = None,
        end_on_exit: Optional[bool] = None,
    ) -> _AgnosticContextManager[LangfuseGeneration]: ...

    @overload
    def start_as_current_observation(
        self,
        *,
        trace_context: Optional[TraceContext] = None,
        name: str,
        as_type: Literal["span"] = "span",
        input: Optional[Any] = None,
        output: Optional[Any] = None,
        metadata: Optional[Any] = None,
        version: Optional[str] = None,
        level: Optional[SpanLevel] = None,
        status_message: Optional[str] = None,
        end_on_exit: Optional[bool] = None,
    ) -> _AgnosticContextManager[LangfuseSpan]: ...

    @overload
    def start_as_current_observation(
        self,
        *,
        trace_context: Optional[TraceContext] = None,
        name: str,
        as_type: Literal["agent"],
        input: Optional[Any] = None,
        output: Optional[Any] = None,
        metadata: Optional[Any] = None,
        version: Optional[str] = None,
        level: Optional[SpanLevel] = None,
        status_message: Optional[str] = None,
        end_on_exit: Optional[bool] = None,
    ) -> _AgnosticContextManager[LangfuseAgent]: ...

    @overload
    def start_as_current_observation(
        self,
        *,
        trace_context: Optional[TraceContext] = None,
        name: str,
        as_type: Literal["tool"],
        input: Optional[Any] = None,
        output: Optional[Any] = None,
        metadata: Optional[Any] = None,
        version: Optional[str] = None,
        level: Optional[SpanLevel] = None,
        status_message: Optional[str] = None,
        end_on_exit: Optional[bool] = None,
    ) -> _AgnosticContextManager[LangfuseTool]: ...

    @overload
    def start_as_current_observation(
        self,
        *,
        trace_context: Optional[TraceContext] = None,
        name: str,
        as_type: Literal["chain"],
        input: Optional[Any] = None,
        output: Optional[Any] = None,
        metadata: Optional[Any] = None,
        version: Optional[str] = None,
        level: Optional[SpanLevel] = None,
        status_message: Optional[str] = None,
        end_on_exit: Optional[bool] = None,
    ) -> _AgnosticContextManager[LangfuseChain]: ...

    @overload
    def start_as_current_observation(
        self,
        *,
        trace_context: Optional[TraceContext] = None,
        name: str,
        as_type: Literal["retriever"],
        input: Optional[Any] = None,
        output: Optional[Any] = None,
        metadata: Optional[Any] = None,
        version: Optional[str] = None,
        level: Optional[SpanLevel] = None,
        status_message: Optional[str] = None,
        end_on_exit: Optional[bool] = None,
    ) -> _AgnosticContextManager[LangfuseRetriever]: ...

    @overload
    def start_as_current_observation(
        self,
        *,
        trace_context: Optional[TraceContext] = None,
        name: str,
        as_type: Literal["evaluator"],
        input: Optional[Any] = None,
        output: Optional[Any] = None,
        metadata: Optional[Any] = None,
        version: Optional[str] = None,
        level: Optional[SpanLevel] = None,
        status_message: Optional[str] = None,
        end_on_exit: Optional[bool] = None,
    ) -> _AgnosticContextManager[LangfuseEvaluator]: ...

    @overload
    def start_as_current_observation(
        self,
        *,
        trace_context: Optional[TraceContext] = None,
        name: str,
        as_type: Literal["embedding"],
        input: Optional[Any] = None,
        output: Optional[Any] = None,
        metadata: Optional[Any] = None,
        version: Optional[str] = None,
        level: Optional[SpanLevel] = None,
        status_message: Optional[str] = None,
        completion_start_time: Optional[datetime] = None,
        model: Optional[str] = None,
        model_parameters: Optional[Dict[str, MapValue]] = None,
        usage_details: Optional[Dict[str, int]] = None,
        cost_details: Optional[Dict[str, float]] = None,
        prompt: Optional[PromptClient] = None,
        end_on_exit: Optional[bool] = None,
    ) -> _AgnosticContextManager[LangfuseEmbedding]: ...

    @overload
    def start_as_current_observation(
        self,
        *,
        trace_context: Optional[TraceContext] = None,
        name: str,
        as_type: Literal["guardrail"],
        input: Optional[Any] = None,
        output: Optional[Any] = None,
        metadata: Optional[Any] = None,
        version: Optional[str] = None,
        level: Optional[SpanLevel] = None,
        status_message: Optional[str] = None,
        end_on_exit: Optional[bool] = None,
    ) -> _AgnosticContextManager[LangfuseGuardrail]: ...

    def start_as_current_observation(
        self,
        *,
        trace_context: Optional[TraceContext] = None,
        name: str,
        as_type: ObservationTypeLiteralNoEvent = "span",
        input: Optional[Any] = None,
        output: Optional[Any] = None,
        metadata: Optional[Any] = None,
        version: Optional[str] = None,
        level: Optional[SpanLevel] = None,
        status_message: Optional[str] = None,
        completion_start_time: Optional[datetime] = None,
        model: Optional[str] = None,
        model_parameters: Optional[Dict[str, MapValue]] = None,
        usage_details: Optional[Dict[str, int]] = None,
        cost_details: Optional[Dict[str, float]] = None,
        prompt: Optional[PromptClient] = None,
        end_on_exit: Optional[bool] = None,
    ) -> Union[
        _AgnosticContextManager[LangfuseGeneration],
        _AgnosticContextManager[LangfuseSpan],
        _AgnosticContextManager[LangfuseAgent],
        _AgnosticContextManager[LangfuseTool],
        _AgnosticContextManager[LangfuseChain],
        _AgnosticContextManager[LangfuseRetriever],
        _AgnosticContextManager[LangfuseEvaluator],
        _AgnosticContextManager[LangfuseEmbedding],
        _AgnosticContextManager[LangfuseGuardrail],
    ]:
        """Create a new observation and set it as the current span in a context manager.

        This method creates a new observation of the specified type and sets it as the
        current span within a context manager. Use this method with a 'with' statement to
        automatically handle the observation lifecycle within a code block.

        The created observation will be the child of the current span in the context.

        Args:
            trace_context: Optional context for connecting to an existing trace
            name: Name of the observation (e.g., function or operation name)
            as_type: Type of observation to create (defaults to "span")
            input: Input data for the operation (can be any JSON-serializable object)
            output: Output data from the operation (can be any JSON-serializable object)
            metadata: Additional metadata to associate with the observation
            version: Version identifier for the code or component
            level: Importance level of the observation (info, warning, error)
            status_message: Optional status message for the observation
            end_on_exit (default: True): Whether to end the span automatically when leaving the context manager. If False, the span must be manually ended to avoid memory leaks.

            The following parameters are available when as_type is: "generation" or "embedding".
            completion_start_time: When the model started generating the response
            model: Name/identifier of the AI model used (e.g., "gpt-4")
            model_parameters: Parameters used for the model (e.g., temperature, max_tokens)
            usage_details: Token usage information (e.g., prompt_tokens, completion_tokens)
            cost_details: Cost information for the model call
            prompt: Associated prompt template from Langfuse prompt management

        Returns:
            A context manager that yields the appropriate observation type based on as_type

        Example:
            ```python
            # Create a span
            with langfuse.start_as_current_observation(name="process-query", as_type="span") as span:
                # Do work
                result = process_data()
                span.update(output=result)

                # Create a child span automatically
                with span.start_as_current_span(name="sub-operation") as child_span:
                    # Do sub-operation work
                    child_span.update(output="sub-result")

            # Create a tool observation
            with langfuse.start_as_current_observation(name="web-search", as_type="tool") as tool:
                # Do tool work
                results = search_web(query)
                tool.update(output=results)

            # Create a generation observation
            with langfuse.start_as_current_observation(
                name="answer-generation",
                as_type="generation",
                model="gpt-4"
            ) as generation:
                # Generate answer
                response = llm.generate(...)
                generation.update(output=response)
            ```
        """
        if as_type in get_observation_types_list(ObservationTypeGenerationLike):
            if trace_context:
                trace_id = trace_context.get("trace_id", None)
                parent_span_id = trace_context.get("parent_span_id", None)

                if trace_id:
                    remote_parent_span = self._create_remote_parent_span(
                        trace_id=trace_id, parent_span_id=parent_span_id
                    )

                    return cast(
                        Union[
                            _AgnosticContextManager[LangfuseGeneration],
                            _AgnosticContextManager[LangfuseEmbedding],
                        ],
                        self._create_span_with_parent_context(
                            as_type=as_type,
                            name=name,
                            remote_parent_span=remote_parent_span,
                            parent=None,
                            end_on_exit=end_on_exit,
                            input=input,
                            output=output,
                            metadata=metadata,
                            version=version,
                            level=level,
                            status_message=status_message,
                            completion_start_time=completion_start_time,
                            model=model,
                            model_parameters=model_parameters,
                            usage_details=usage_details,
                            cost_details=cost_details,
                            prompt=prompt,
                        ),
                    )

            return cast(
                Union[
                    _AgnosticContextManager[LangfuseGeneration],
                    _AgnosticContextManager[LangfuseEmbedding],
                ],
                self._start_as_current_otel_span_with_processed_media(
                    as_type=as_type,
                    name=name,
                    end_on_exit=end_on_exit,
                    input=input,
                    output=output,
                    metadata=metadata,
                    version=version,
                    level=level,
                    status_message=status_message,
                    completion_start_time=completion_start_time,
                    model=model,
                    model_parameters=model_parameters,
                    usage_details=usage_details,
                    cost_details=cost_details,
                    prompt=prompt,
                ),
            )

        if as_type in get_observation_types_list(ObservationTypeSpanLike):
            if trace_context:
                trace_id = trace_context.get("trace_id", None)
                parent_span_id = trace_context.get("parent_span_id", None)

                if trace_id:
                    remote_parent_span = self._create_remote_parent_span(
                        trace_id=trace_id, parent_span_id=parent_span_id
                    )

                    return cast(
                        Union[
                            _AgnosticContextManager[LangfuseSpan],
                            _AgnosticContextManager[LangfuseAgent],
                            _AgnosticContextManager[LangfuseTool],
                            _AgnosticContextManager[LangfuseChain],
                            _AgnosticContextManager[LangfuseRetriever],
                            _AgnosticContextManager[LangfuseEvaluator],
                            _AgnosticContextManager[LangfuseGuardrail],
                        ],
                        self._create_span_with_parent_context(
                            as_type=as_type,
                            name=name,
                            remote_parent_span=remote_parent_span,
                            parent=None,
                            end_on_exit=end_on_exit,
                            input=input,
                            output=output,
                            metadata=metadata,
                            version=version,
                            level=level,
                            status_message=status_message,
                        ),
                    )

            return cast(
                Union[
                    _AgnosticContextManager[LangfuseSpan],
                    _AgnosticContextManager[LangfuseAgent],
                    _AgnosticContextManager[LangfuseTool],
                    _AgnosticContextManager[LangfuseChain],
                    _AgnosticContextManager[LangfuseRetriever],
                    _AgnosticContextManager[LangfuseEvaluator],
                    _AgnosticContextManager[LangfuseGuardrail],
                ],
                self._start_as_current_otel_span_with_processed_media(
                    as_type=as_type,
                    name=name,
                    end_on_exit=end_on_exit,
                    input=input,
                    output=output,
                    metadata=metadata,
                    version=version,
                    level=level,
                    status_message=status_message,
                ),
            )

        # This should never be reached since all valid types are handled above
        langfuse_logger.warning(
            f"Unknown observation type: {as_type}, falling back to span"
        )
        return self._start_as_current_otel_span_with_processed_media(
            as_type="span",
            name=name,
            end_on_exit=end_on_exit,
            input=input,
            output=output,
            metadata=metadata,
            version=version,
            level=level,
            status_message=status_message,
        )

    def _get_span_class(
        self,
        as_type: ObservationTypeLiteral,
    ) -> Union[
        Type[LangfuseAgent],
        Type[LangfuseTool],
        Type[LangfuseChain],
        Type[LangfuseRetriever],
        Type[LangfuseEvaluator],
        Type[LangfuseEmbedding],
        Type[LangfuseGuardrail],
        Type[LangfuseGeneration],
        Type[LangfuseEvent],
        Type[LangfuseSpan],
    ]:
        """Get the appropriate span class based on as_type."""
        normalized_type = as_type.lower()

        if normalized_type == "agent":
            return LangfuseAgent
        elif normalized_type == "tool":
            return LangfuseTool
        elif normalized_type == "chain":
            return LangfuseChain
        elif normalized_type == "retriever":
            return LangfuseRetriever
        elif normalized_type == "evaluator":
            return LangfuseEvaluator
        elif normalized_type == "embedding":
            return LangfuseEmbedding
        elif normalized_type == "guardrail":
            return LangfuseGuardrail
        elif normalized_type == "generation":
            return LangfuseGeneration
        elif normalized_type == "event":
            return LangfuseEvent
        elif normalized_type == "span":
            return LangfuseSpan
        else:
            return LangfuseSpan

    @_agnosticcontextmanager
    def _create_span_with_parent_context(
        self,
        *,
        name: str,
        parent: Optional[otel_trace_api.Span] = None,
        remote_parent_span: Optional[otel_trace_api.Span] = None,
        as_type: ObservationTypeLiteralNoEvent,
        end_on_exit: Optional[bool] = None,
        input: Optional[Any] = None,
        output: Optional[Any] = None,
        metadata: Optional[Any] = None,
        version: Optional[str] = None,
        level: Optional[SpanLevel] = None,
        status_message: Optional[str] = None,
        completion_start_time: Optional[datetime] = None,
        model: Optional[str] = None,
        model_parameters: Optional[Dict[str, MapValue]] = None,
        usage_details: Optional[Dict[str, int]] = None,
        cost_details: Optional[Dict[str, float]] = None,
        prompt: Optional[PromptClient] = None,
    ) -> Any:
        parent_span = parent or cast(otel_trace_api.Span, remote_parent_span)

        with otel_trace_api.use_span(parent_span):
            with self._start_as_current_otel_span_with_processed_media(
                name=name,
                as_type=as_type,
                end_on_exit=end_on_exit,
                input=input,
                output=output,
                metadata=metadata,
                version=version,
                level=level,
                status_message=status_message,
                completion_start_time=completion_start_time,
                model=model,
                model_parameters=model_parameters,
                usage_details=usage_details,
                cost_details=cost_details,
                prompt=prompt,
            ) as langfuse_span:
                if remote_parent_span is not None:
                    langfuse_span._otel_span.set_attribute(
                        LangfuseOtelSpanAttributes.AS_ROOT, True
                    )

                yield langfuse_span

    @_agnosticcontextmanager
    def _start_as_current_otel_span_with_processed_media(
        self,
        *,
        name: str,
        as_type: Optional[ObservationTypeLiteralNoEvent] = None,
        end_on_exit: Optional[bool] = None,
        input: Optional[Any] = None,
        output: Optional[Any] = None,
        metadata: Optional[Any] = None,
        version: Optional[str] = None,
        level: Optional[SpanLevel] = None,
        status_message: Optional[str] = None,
        completion_start_time: Optional[datetime] = None,
        model: Optional[str] = None,
        model_parameters: Optional[Dict[str, MapValue]] = None,
        usage_details: Optional[Dict[str, int]] = None,
        cost_details: Optional[Dict[str, float]] = None,
        prompt: Optional[PromptClient] = None,
    ) -> Any:
        with self._otel_tracer.start_as_current_span(
            name=name,
            end_on_exit=end_on_exit if end_on_exit is not None else True,
        ) as otel_span:
            span_class = self._get_span_class(
                as_type or "generation"
            )  # default was "generation"
            common_args = {
                "otel_span": otel_span,
                "langfuse_client": self,
                "environment": self._environment,
                "input": input,
                "output": output,
                "metadata": metadata,
                "version": version,
                "level": level,
                "status_message": status_message,
            }

            if span_class in [
                LangfuseGeneration,
                LangfuseEmbedding,
            ]:
                common_args.update(
                    {
                        "completion_start_time": completion_start_time,
                        "model": model,
                        "model_parameters": model_parameters,
                        "usage_details": usage_details,
                        "cost_details": cost_details,
                        "prompt": prompt,
                    }
                )
            # For span-like types (span, agent, tool, chain, retriever, evaluator, guardrail), no generation properties needed

            yield span_class(**common_args)  # type: ignore[arg-type]

    def _get_current_otel_span(self) -> Optional[otel_trace_api.Span]:
        current_span = otel_trace_api.get_current_span()

        if current_span is otel_trace_api.INVALID_SPAN:
            langfuse_logger.warning(
                "Context error: No active span in current context. Operations that depend on an active span will be skipped. "
                "Ensure spans are created with start_as_current_span() or that you're operating within an active span context."
            )
            return None

        return current_span

    def update_current_generation(
        self,
        *,
        name: Optional[str] = None,
        input: Optional[Any] = None,
        output: Optional[Any] = None,
        metadata: Optional[Any] = None,
        version: Optional[str] = None,
        level: Optional[SpanLevel] = None,
        status_message: Optional[str] = None,
        completion_start_time: Optional[datetime] = None,
        model: Optional[str] = None,
        model_parameters: Optional[Dict[str, MapValue]] = None,
        usage_details: Optional[Dict[str, int]] = None,
        cost_details: Optional[Dict[str, float]] = None,
        prompt: Optional[PromptClient] = None,
    ) -> None:
        """Update the current active generation span with new information.

        This method updates the current generation span in the active context with
        additional information. It's useful for adding output, usage stats, or other
        details that become available during or after model generation.

        Args:
            name: The generation name
            input: Updated input data for the model
            output: Output from the model (e.g., completions)
            metadata: Additional metadata to associate with the generation
            version: Version identifier for the model or component
            level: Importance level of the generation (info, warning, error)
            status_message: Optional status message for the generation
            completion_start_time: When the model started generating the response
            model: Name/identifier of the AI model used (e.g., "gpt-4")
            model_parameters: Parameters used for the model (e.g., temperature, max_tokens)
            usage_details: Token usage information (e.g., prompt_tokens, completion_tokens)
            cost_details: Cost information for the model call
            prompt: Associated prompt template from Langfuse prompt management

        Example:
            ```python
            with langfuse.start_as_current_generation(name="answer-query") as generation:
                # Initial setup and API call
                response = llm.generate(...)

                # Update with results that weren't available at creation time
                langfuse.update_current_generation(
                    output=response.text,
                    usage_details={
                        "prompt_tokens": response.usage.prompt_tokens,
                        "completion_tokens": response.usage.completion_tokens
                    }
                )
            ```
        """
        if not self._tracing_enabled:
            langfuse_logger.debug(
                "Operation skipped: update_current_generation - Tracing is disabled or client is in no-op mode."
            )
            return

        current_otel_span = self._get_current_otel_span()

        if current_otel_span is not None:
            generation = LangfuseGeneration(
                otel_span=current_otel_span, langfuse_client=self
            )

            if name:
                current_otel_span.update_name(name)

            generation.update(
                input=input,
                output=output,
                metadata=metadata,
                version=version,
                level=level,
                status_message=status_message,
                completion_start_time=completion_start_time,
                model=model,
                model_parameters=model_parameters,
                usage_details=usage_details,
                cost_details=cost_details,
                prompt=prompt,
            )

    def update_current_span(
        self,
        *,
        name: Optional[str] = None,
        input: Optional[Any] = None,
        output: Optional[Any] = None,
        metadata: Optional[Any] = None,
        version: Optional[str] = None,
        level: Optional[SpanLevel] = None,
        status_message: Optional[str] = None,
    ) -> None:
        """Update the current active span with new information.

        This method updates the current span in the active context with
        additional information. It's useful for adding outputs or metadata
        that become available during execution.

        Args:
            name: The span name
            input: Updated input data for the operation
            output: Output data from the operation
            metadata: Additional metadata to associate with the span
            version: Version identifier for the code or component
            level: Importance level of the span (info, warning, error)
            status_message: Optional status message for the span

        Example:
            ```python
            with langfuse.start_as_current_span(name="process-data") as span:
                # Initial processing
                result = process_first_part()

                # Update with intermediate results
                langfuse.update_current_span(metadata={"intermediate_result": result})

                # Continue processing
                final_result = process_second_part(result)

                # Final update
                langfuse.update_current_span(output=final_result)
            ```
        """
        if not self._tracing_enabled:
            langfuse_logger.debug(
                "Operation skipped: update_current_span - Tracing is disabled or client is in no-op mode."
            )
            return

        current_otel_span = self._get_current_otel_span()

        if current_otel_span is not None:
            span = LangfuseSpan(
                otel_span=current_otel_span,
                langfuse_client=self,
                environment=self._environment,
            )

            if name:
                current_otel_span.update_name(name)

            span.update(
                input=input,
                output=output,
                metadata=metadata,
                version=version,
                level=level,
                status_message=status_message,
            )

    def update_current_trace(
        self,
        *,
        name: Optional[str] = None,
        user_id: Optional[str] = None,
        session_id: Optional[str] = None,
        version: Optional[str] = None,
        input: Optional[Any] = None,
        output: Optional[Any] = None,
        metadata: Optional[Any] = None,
        tags: Optional[List[str]] = None,
        public: Optional[bool] = None,
    ) -> None:
        """Update the current trace with additional information.

        Args:
            name: Updated name for the Langfuse trace
            user_id: ID of the user who initiated the Langfuse trace
            session_id: Session identifier for grouping related Langfuse traces
            version: Version identifier for the application or service
            input: Input data for the overall Langfuse trace
            output: Output data from the overall Langfuse trace
            metadata: Additional metadata to associate with the Langfuse trace
            tags: List of tags to categorize the Langfuse trace
            public: Whether the Langfuse trace should be publicly accessible

        See Also:
            :func:`langfuse.propagate_attributes`: Recommended replacement
        """
        if not self._tracing_enabled:
            langfuse_logger.debug(
                "Operation skipped: update_current_trace - Tracing is disabled or client is in no-op mode."
            )
            return

        current_otel_span = self._get_current_otel_span()

        if current_otel_span is not None and current_otel_span.is_recording():
            existing_observation_type = current_otel_span.attributes.get(  # type: ignore[attr-defined]
                LangfuseOtelSpanAttributes.OBSERVATION_TYPE, "span"
            )
            # We need to preserve the class to keep the correct observation type
            span_class = self._get_span_class(existing_observation_type)
            span = span_class(
                otel_span=current_otel_span,
                langfuse_client=self,
                environment=self._environment,
            )

            span.update_trace(
                name=name,
                user_id=user_id,
                session_id=session_id,
                version=version,
                input=input,
                output=output,
                metadata=metadata,
                tags=tags,
                public=public,
            )

    def create_event(
        self,
        *,
        trace_context: Optional[TraceContext] = None,
        name: str,
        input: Optional[Any] = None,
        output: Optional[Any] = None,
        metadata: Optional[Any] = None,
        version: Optional[str] = None,
        level: Optional[SpanLevel] = None,
        status_message: Optional[str] = None,
    ) -> LangfuseEvent:
        """Create a new Langfuse observation of type 'EVENT'.

        The created Langfuse Event observation will be the child of the current span in the context.

        Args:
            trace_context: Optional context for connecting to an existing trace
            name: Name of the span (e.g., function or operation name)
            input: Input data for the operation (can be any JSON-serializable object)
            output: Output data from the operation (can be any JSON-serializable object)
            metadata: Additional metadata to associate with the span
            version: Version identifier for the code or component
            level: Importance level of the span (info, warning, error)
            status_message: Optional status message for the span

        Returns:
            The Langfuse Event object

        Example:
            ```python
            event = langfuse.create_event(name="process-event")
            ```
        """
        timestamp = time_ns()

        if trace_context:
            trace_id = trace_context.get("trace_id", None)
            parent_span_id = trace_context.get("parent_span_id", None)

            if trace_id:
                remote_parent_span = self._create_remote_parent_span(
                    trace_id=trace_id, parent_span_id=parent_span_id
                )

                with otel_trace_api.use_span(
                    cast(otel_trace_api.Span, remote_parent_span)
                ):
                    otel_span = self._otel_tracer.start_span(
                        name=name, start_time=timestamp
                    )
                    otel_span.set_attribute(LangfuseOtelSpanAttributes.AS_ROOT, True)

                    return cast(
                        LangfuseEvent,
                        LangfuseEvent(
                            otel_span=otel_span,
                            langfuse_client=self,
                            environment=self._environment,
                            input=input,
                            output=output,
                            metadata=metadata,
                            version=version,
                            level=level,
                            status_message=status_message,
                        ).end(end_time=timestamp),
                    )

        otel_span = self._otel_tracer.start_span(name=name, start_time=timestamp)

        return cast(
            LangfuseEvent,
            LangfuseEvent(
                otel_span=otel_span,
                langfuse_client=self,
                environment=self._environment,
                input=input,
                output=output,
                metadata=metadata,
                version=version,
                level=level,
                status_message=status_message,
            ).end(end_time=timestamp),
        )

    def _create_remote_parent_span(
        self, *, trace_id: str, parent_span_id: Optional[str]
    ) -> Any:
        if not self._is_valid_trace_id(trace_id):
            langfuse_logger.warning(
                f"Passed trace ID '{trace_id}' is not a valid 32 lowercase hex char Langfuse trace id. Ignoring trace ID."
            )

        if parent_span_id and not self._is_valid_span_id(parent_span_id):
            langfuse_logger.warning(
                f"Passed span ID '{parent_span_id}' is not a valid 16 lowercase hex char Langfuse span id. Ignoring parent span ID."
            )

        int_trace_id = int(trace_id, 16)
        int_parent_span_id = (
            int(parent_span_id, 16)
            if parent_span_id
            else RandomIdGenerator().generate_span_id()
        )

        span_context = otel_trace_api.SpanContext(
            trace_id=int_trace_id,
            span_id=int_parent_span_id,
            trace_flags=otel_trace_api.TraceFlags(0x01),  # mark span as sampled
            is_remote=False,
        )

        return otel_trace_api.NonRecordingSpan(span_context)

    def _is_valid_trace_id(self, trace_id: str) -> bool:
        pattern = r"^[0-9a-f]{32}$"

        return bool(re.match(pattern, trace_id))

    def _is_valid_span_id(self, span_id: str) -> bool:
        pattern = r"^[0-9a-f]{16}$"

        return bool(re.match(pattern, span_id))

    def _create_observation_id(self, *, seed: Optional[str] = None) -> str:
        """Create a unique observation ID for use with Langfuse.

        This method generates a unique observation ID (span ID in OpenTelemetry terms)
        for use with various Langfuse APIs. It can either generate a random ID or
        create a deterministic ID based on a seed string.

        Observation IDs must be 16 lowercase hexadecimal characters, representing 8 bytes.
        This method ensures the generated ID meets this requirement. If you need to
        correlate an external ID with a Langfuse observation ID, use the external ID as
        the seed to get a valid, deterministic observation ID.

        Args:
            seed: Optional string to use as a seed for deterministic ID generation.
                 If provided, the same seed will always produce the same ID.
                 If not provided, a random ID will be generated.

        Returns:
            A 16-character lowercase hexadecimal string representing the observation ID.

        Example:
            ```python
            # Generate a random observation ID
            obs_id = langfuse.create_observation_id()

            # Generate a deterministic ID based on a seed
            user_obs_id = langfuse.create_observation_id(seed="user-123-feedback")

            # Correlate an external item ID with a Langfuse observation ID
            item_id = "item-789012"
            correlated_obs_id = langfuse.create_observation_id(seed=item_id)

            # Use the ID with Langfuse APIs
            langfuse.create_score(
                name="relevance",
                value=0.95,
                trace_id=trace_id,
                observation_id=obs_id
            )
            ```
        """
        if not seed:
            span_id_int = RandomIdGenerator().generate_span_id()

            return self._format_otel_span_id(span_id_int)

        return sha256(seed.encode("utf-8")).digest()[:8].hex()

    @staticmethod
    def create_trace_id(*, seed: Optional[str] = None) -> str:
        """Create a unique trace ID for use with Langfuse.

        This method generates a unique trace ID for use with various Langfuse APIs.
        It can either generate a random ID or create a deterministic ID based on
        a seed string.

        Trace IDs must be 32 lowercase hexadecimal characters, representing 16 bytes.
        This method ensures the generated ID meets this requirement. If you need to
        correlate an external ID with a Langfuse trace ID, use the external ID as the
        seed to get a valid, deterministic Langfuse trace ID.

        Args:
            seed: Optional string to use as a seed for deterministic ID generation.
                 If provided, the same seed will always produce the same ID.
                 If not provided, a random ID will be generated.

        Returns:
            A 32-character lowercase hexadecimal string representing the Langfuse trace ID.

        Example:
            ```python
            # Generate a random trace ID
            trace_id = langfuse.create_trace_id()

            # Generate a deterministic ID based on a seed
            session_trace_id = langfuse.create_trace_id(seed="session-456")

            # Correlate an external ID with a Langfuse trace ID
            external_id = "external-system-123456"
            correlated_trace_id = langfuse.create_trace_id(seed=external_id)

            # Use the ID with trace context
            with langfuse.start_as_current_span(
                name="process-request",
                trace_context={"trace_id": trace_id}
            ) as span:
                # Operation will be part of the specific trace
                pass
            ```
        """
        if not seed:
            trace_id_int = RandomIdGenerator().generate_trace_id()

            return Langfuse._format_otel_trace_id(trace_id_int)

        return sha256(seed.encode("utf-8")).digest()[:16].hex()

    def _get_otel_trace_id(self, otel_span: otel_trace_api.Span) -> str:
        span_context = otel_span.get_span_context()

        return self._format_otel_trace_id(span_context.trace_id)

    def _get_otel_span_id(self, otel_span: otel_trace_api.Span) -> str:
        span_context = otel_span.get_span_context()

        return self._format_otel_span_id(span_context.span_id)

    @staticmethod
    def _format_otel_span_id(span_id_int: int) -> str:
        """Format an integer span ID to a 16-character lowercase hex string.

        Internal method to convert an OpenTelemetry integer span ID to the standard
        W3C Trace Context format (16-character lowercase hex string).

        Args:
            span_id_int: 64-bit integer representing a span ID

        Returns:
            A 16-character lowercase hexadecimal string
        """
        return format(span_id_int, "016x")

    @staticmethod
    def _format_otel_trace_id(trace_id_int: int) -> str:
        """Format an integer trace ID to a 32-character lowercase hex string.

        Internal method to convert an OpenTelemetry integer trace ID to the standard
        W3C Trace Context format (32-character lowercase hex string).

        Args:
            trace_id_int: 128-bit integer representing a trace ID

        Returns:
            A 32-character lowercase hexadecimal string
        """
        return format(trace_id_int, "032x")

    @overload
    def create_score(
        self,
        *,
        name: str,
        value: float,
        session_id: Optional[str] = None,
        dataset_run_id: Optional[str] = None,
        trace_id: Optional[str] = None,
        observation_id: Optional[str] = None,
        score_id: Optional[str] = None,
        data_type: Optional[Literal["NUMERIC", "BOOLEAN"]] = None,
        comment: Optional[str] = None,
        config_id: Optional[str] = None,
        metadata: Optional[Any] = None,
    ) -> None: ...

    @overload
    def create_score(
        self,
        *,
        name: str,
        value: str,
        session_id: Optional[str] = None,
        dataset_run_id: Optional[str] = None,
        trace_id: Optional[str] = None,
        score_id: Optional[str] = None,
        observation_id: Optional[str] = None,
        data_type: Optional[Literal["CATEGORICAL"]] = "CATEGORICAL",
        comment: Optional[str] = None,
        config_id: Optional[str] = None,
        metadata: Optional[Any] = None,
    ) -> None: ...

    def create_score(
        self,
        *,
        name: str,
        value: Union[float, str],
        session_id: Optional[str] = None,
        dataset_run_id: Optional[str] = None,
        trace_id: Optional[str] = None,
        observation_id: Optional[str] = None,
        score_id: Optional[str] = None,
        data_type: Optional[ScoreDataType] = None,
        comment: Optional[str] = None,
        config_id: Optional[str] = None,
        metadata: Optional[Any] = None,
    ) -> None:
        """Create a score for a specific trace or observation.

        This method creates a score for evaluating a Langfuse trace or observation. Scores can be
        used to track quality metrics, user feedback, or automated evaluations.

        Args:
            name: Name of the score (e.g., "relevance", "accuracy")
            value: Score value (can be numeric for NUMERIC/BOOLEAN types or string for CATEGORICAL)
            session_id: ID of the Langfuse session to associate the score with
            dataset_run_id: ID of the Langfuse dataset run to associate the score with
            trace_id: ID of the Langfuse trace to associate the score with
            observation_id: Optional ID of the specific observation to score. Trace ID must be provided too.
            score_id: Optional custom ID for the score (auto-generated if not provided)
            data_type: Type of score (NUMERIC, BOOLEAN, or CATEGORICAL)
            comment: Optional comment or explanation for the score
            config_id: Optional ID of a score config defined in Langfuse
            metadata: Optional metadata to be attached to the score

        Example:
            ```python
            # Create a numeric score for accuracy
            langfuse.create_score(
                name="accuracy",
                value=0.92,
                trace_id="abcdef1234567890abcdef1234567890",
                data_type="NUMERIC",
                comment="High accuracy with minor irrelevant details"
            )

            # Create a categorical score for sentiment
            langfuse.create_score(
                name="sentiment",
                value="positive",
                trace_id="abcdef1234567890abcdef1234567890",
                observation_id="abcdef1234567890",
                data_type="CATEGORICAL"
            )
            ```
        """
        if not self._tracing_enabled:
            return

        score_id = score_id or self._create_observation_id()

        try:
            new_body = ScoreBody(
                id=score_id,
                sessionId=session_id,
                datasetRunId=dataset_run_id,
                traceId=trace_id,
                observationId=observation_id,
                name=name,
                value=value,
                dataType=data_type,  # type: ignore
                comment=comment,
                configId=config_id,
                environment=self._environment,
                metadata=metadata,
            )

            event = {
                "id": self.create_trace_id(),
                "type": "score-create",
                "timestamp": _get_timestamp(),
                "body": new_body,
            }

            if self._resources is not None:
                # Force the score to be in sample if it was for a legacy trace ID, i.e. non-32 hexchar
                force_sample = (
                    not self._is_valid_trace_id(trace_id) if trace_id else True
                )

                self._resources.add_score_task(
                    event,
                    force_sample=force_sample,
                )

        except Exception as e:
            langfuse_logger.exception(
                f"Error creating score: Failed to process score event for trace_id={trace_id}, name={name}. Error: {e}"
            )

    @overload
    def score_current_span(
        self,
        *,
        name: str,
        value: float,
        score_id: Optional[str] = None,
        data_type: Optional[Literal["NUMERIC", "BOOLEAN"]] = None,
        comment: Optional[str] = None,
        config_id: Optional[str] = None,
    ) -> None: ...

    @overload
    def score_current_span(
        self,
        *,
        name: str,
        value: str,
        score_id: Optional[str] = None,
        data_type: Optional[Literal["CATEGORICAL"]] = "CATEGORICAL",
        comment: Optional[str] = None,
        config_id: Optional[str] = None,
    ) -> None: ...

    def score_current_span(
        self,
        *,
        name: str,
        value: Union[float, str],
        score_id: Optional[str] = None,
        data_type: Optional[ScoreDataType] = None,
        comment: Optional[str] = None,
        config_id: Optional[str] = None,
    ) -> None:
        """Create a score for the current active span.

        This method scores the currently active span in the context. It's a convenient
        way to score the current operation without needing to know its trace and span IDs.

        Args:
            name: Name of the score (e.g., "relevance", "accuracy")
            value: Score value (can be numeric for NUMERIC/BOOLEAN types or string for CATEGORICAL)
            score_id: Optional custom ID for the score (auto-generated if not provided)
            data_type: Type of score (NUMERIC, BOOLEAN, or CATEGORICAL)
            comment: Optional comment or explanation for the score
            config_id: Optional ID of a score config defined in Langfuse

        Example:
            ```python
            with langfuse.start_as_current_generation(name="answer-query") as generation:
                # Generate answer
                response = generate_answer(...)
                generation.update(output=response)

                # Score the generation
                langfuse.score_current_span(
                    name="relevance",
                    value=0.85,
                    data_type="NUMERIC",
                    comment="Mostly relevant but contains some tangential information"
                )
            ```
        """
        current_span = self._get_current_otel_span()

        if current_span is not None:
            trace_id = self._get_otel_trace_id(current_span)
            observation_id = self._get_otel_span_id(current_span)

            langfuse_logger.info(
                f"Score: Creating score name='{name}' value={value} for current span ({observation_id}) in trace {trace_id}"
            )

            self.create_score(
                trace_id=trace_id,
                observation_id=observation_id,
                name=name,
                value=cast(str, value),
                score_id=score_id,
                data_type=cast(Literal["CATEGORICAL"], data_type),
                comment=comment,
                config_id=config_id,
            )

    @overload
    def score_current_trace(
        self,
        *,
        name: str,
        value: float,
        score_id: Optional[str] = None,
        data_type: Optional[Literal["NUMERIC", "BOOLEAN"]] = None,
        comment: Optional[str] = None,
        config_id: Optional[str] = None,
    ) -> None: ...

    @overload
    def score_current_trace(
        self,
        *,
        name: str,
        value: str,
        score_id: Optional[str] = None,
        data_type: Optional[Literal["CATEGORICAL"]] = "CATEGORICAL",
        comment: Optional[str] = None,
        config_id: Optional[str] = None,
    ) -> None: ...

    def score_current_trace(
        self,
        *,
        name: str,
        value: Union[float, str],
        score_id: Optional[str] = None,
        data_type: Optional[ScoreDataType] = None,
        comment: Optional[str] = None,
        config_id: Optional[str] = None,
    ) -> None:
        """Create a score for the current trace.

        This method scores the trace of the currently active span. Unlike score_current_span,
        this method associates the score with the entire trace rather than a specific span.
        It's useful for scoring overall performance or quality of the entire operation.

        Args:
            name: Name of the score (e.g., "user_satisfaction", "overall_quality")
            value: Score value (can be numeric for NUMERIC/BOOLEAN types or string for CATEGORICAL)
            score_id: Optional custom ID for the score (auto-generated if not provided)
            data_type: Type of score (NUMERIC, BOOLEAN, or CATEGORICAL)
            comment: Optional comment or explanation for the score
            config_id: Optional ID of a score config defined in Langfuse

        Example:
            ```python
            with langfuse.start_as_current_span(name="process-user-request") as span:
                # Process request
                result = process_complete_request()
                span.update(output=result)

                # Score the overall trace
                langfuse.score_current_trace(
                    name="overall_quality",
                    value=0.95,
                    data_type="NUMERIC",
                    comment="High quality end-to-end response"
                )
            ```
        """
        current_span = self._get_current_otel_span()

        if current_span is not None:
            trace_id = self._get_otel_trace_id(current_span)

            langfuse_logger.info(
                f"Score: Creating score name='{name}' value={value} for entire trace {trace_id}"
            )

            self.create_score(
                trace_id=trace_id,
                name=name,
                value=cast(str, value),
                score_id=score_id,
                data_type=cast(Literal["CATEGORICAL"], data_type),
                comment=comment,
                config_id=config_id,
            )

    def flush(self) -> None:
        """Force flush all pending spans and events to the Langfuse API.

        This method manually flushes any pending spans, scores, and other events to the
        Langfuse API. It's useful in scenarios where you want to ensure all data is sent
        before proceeding, without waiting for the automatic flush interval.

        Example:
            ```python
            # Record some spans and scores
            with langfuse.start_as_current_span(name="operation") as span:
                # Do work...
                pass

            # Ensure all data is sent to Langfuse before proceeding
            langfuse.flush()

            # Continue with other work
            ```
        """
        if self._resources is not None:
            self._resources.flush()

    def shutdown(self) -> None:
        """Shut down the Langfuse client and flush all pending data.

        This method cleanly shuts down the Langfuse client, ensuring all pending data
        is flushed to the API and all background threads are properly terminated.

        It's important to call this method when your application is shutting down to
        prevent data loss and resource leaks. For most applications, using the client
        as a context manager or relying on the automatic shutdown via atexit is sufficient.

        Example:
            ```python
            # Initialize Langfuse
            langfuse = Langfuse(public_key="...", secret_key="...")

            # Use Langfuse throughout your application
            # ...

            # When application is shutting down
            langfuse.shutdown()
            ```
        """
        if self._resources is not None:
            self._resources.shutdown()

    def get_current_trace_id(self) -> Optional[str]:
        """Get the trace ID of the current active span.

        This method retrieves the trace ID from the currently active span in the context.
        It can be used to get the trace ID for referencing in logs, external systems,
        or for creating related operations.

        Returns:
            The current trace ID as a 32-character lowercase hexadecimal string,
            or None if there is no active span.

        Example:
            ```python
            with langfuse.start_as_current_span(name="process-request") as span:
                # Get the current trace ID for reference
                trace_id = langfuse.get_current_trace_id()

                # Use it for external correlation
                log.info(f"Processing request with trace_id: {trace_id}")

                # Or pass to another system
                external_system.process(data, trace_id=trace_id)
            ```
        """
        if not self._tracing_enabled:
            langfuse_logger.debug(
                "Operation skipped: get_current_trace_id - Tracing is disabled or client is in no-op mode."
            )
            return None

        current_otel_span = self._get_current_otel_span()

        return self._get_otel_trace_id(current_otel_span) if current_otel_span else None

    def get_current_observation_id(self) -> Optional[str]:
        """Get the observation ID (span ID) of the current active span.

        This method retrieves the observation ID from the currently active span in the context.
        It can be used to get the observation ID for referencing in logs, external systems,
        or for creating scores or other related operations.

        Returns:
            The current observation ID as a 16-character lowercase hexadecimal string,
            or None if there is no active span.

        Example:
            ```python
            with langfuse.start_as_current_span(name="process-user-query") as span:
                # Get the current observation ID
                observation_id = langfuse.get_current_observation_id()

                # Store it for later reference
                cache.set(f"query_{query_id}_observation", observation_id)

                # Process the query...
            ```
        """
        if not self._tracing_enabled:
            langfuse_logger.debug(
                "Operation skipped: get_current_observation_id - Tracing is disabled or client is in no-op mode."
            )
            return None

        current_otel_span = self._get_current_otel_span()

        return self._get_otel_span_id(current_otel_span) if current_otel_span else None

    def _get_project_id(self) -> Optional[str]:
        """Fetch and return the current project id. Persisted across requests. Returns None if no project id is found for api keys."""
        if not self._project_id:
            proj = self.api.projects.get()
            if not proj.data or not proj.data[0].id:
                return None

            self._project_id = proj.data[0].id

        return self._project_id

    def get_trace_url(self, *, trace_id: Optional[str] = None) -> Optional[str]:
        """Get the URL to view a trace in the Langfuse UI.

        This method generates a URL that links directly to a trace in the Langfuse UI.
        It's useful for providing links in logs, notifications, or debugging tools.

        Args:
            trace_id: Optional trace ID to generate a URL for. If not provided,
                     the trace ID of the current active span will be used.

        Returns:
            A URL string pointing to the trace in the Langfuse UI,
            or None if the project ID couldn't be retrieved or no trace ID is available.

        Example:
            ```python
            # Get URL for the current trace
            with langfuse.start_as_current_span(name="process-request") as span:
                trace_url = langfuse.get_trace_url()
                log.info(f"Processing trace: {trace_url}")

            # Get URL for a specific trace
            specific_trace_url = langfuse.get_trace_url(trace_id="1234567890abcdef1234567890abcdef")
            send_notification(f"Review needed for trace: {specific_trace_url}")
            ```
        """
        project_id = self._get_project_id()
        final_trace_id = trace_id or self.get_current_trace_id()

        return (
            f"{self._base_url}/project/{project_id}/traces/{final_trace_id}"
            if project_id and final_trace_id
            else None
        )

    def get_dataset(
        self, name: str, *, fetch_items_page_size: Optional[int] = 50
    ) -> "DatasetClient":
        """Fetch a dataset by its name.

        Args:
            name (str): The name of the dataset to fetch.
            fetch_items_page_size (Optional[int]): All items of the dataset will be fetched in chunks of this size. Defaults to 50.

        Returns:
            DatasetClient: The dataset with the given name.
        """
        try:
            langfuse_logger.debug(f"Getting datasets {name}")
            dataset = self.api.datasets.get(dataset_name=name)

            dataset_items = []
            page = 1

            while True:
                new_items = self.api.dataset_items.list(
                    dataset_name=self._url_encode(name, is_url_param=True),
                    page=page,
                    limit=fetch_items_page_size,
                )
                dataset_items.extend(new_items.data)

                if new_items.meta.total_pages <= page:
                    break

                page += 1

            items = [DatasetItemClient(i, langfuse=self) for i in dataset_items]

            return DatasetClient(dataset, items=items)

        except Error as e:
            handle_fern_exception(e)
            raise e

    def run_experiment(
        self,
        *,
        name: str,
        run_name: Optional[str] = None,
        description: Optional[str] = None,
        data: ExperimentData,
        task: TaskFunction,
        evaluators: List[EvaluatorFunction] = [],
        composite_evaluator: Optional[CompositeEvaluatorFunction] = None,
        run_evaluators: List[RunEvaluatorFunction] = [],
        max_concurrency: int = 50,
        metadata: Optional[Dict[str, str]] = None,
    ) -> ExperimentResult:
        """Run an experiment on a dataset with automatic tracing and evaluation.

        This method executes a task function on each item in the provided dataset,
        automatically traces all executions with Langfuse for observability, runs
        item-level and run-level evaluators on the outputs, and returns comprehensive
        results with evaluation metrics.

        The experiment system provides:
        - Automatic tracing of all task executions
        - Concurrent processing with configurable limits
        - Comprehensive error handling that isolates failures
        - Integration with Langfuse datasets for experiment tracking
        - Flexible evaluation framework supporting both sync and async evaluators

        Args:
            name: Human-readable name for the experiment. Used for identification
                in the Langfuse UI.
            run_name: Optional exact name for the experiment run. If provided, this will be
                used as the exact dataset run name if the `data` contains Langfuse dataset items.
                If not provided, this will default to the experiment name appended with an ISO timestamp.
            description: Optional description explaining the experiment's purpose,
                methodology, or expected outcomes.
            data: Array of data items to process. Can be either:
                - List of dict-like items with 'input', 'expected_output', 'metadata' keys
                - List of Langfuse DatasetItem objects from dataset.items
            task: Function that processes each data item and returns output.
                Must accept 'item' as keyword argument and can return sync or async results.
                The task function signature should be: task(*, item, **kwargs) -> Any
            evaluators: List of functions to evaluate each item's output individually.
                Each evaluator receives input, output, expected_output, and metadata.
                Can return single Evaluation dict or list of Evaluation dicts.
            composite_evaluator: Optional function that creates composite scores from item-level evaluations.
                Receives the same inputs as item-level evaluators (input, output, expected_output, metadata)
                plus the list of evaluations from item-level evaluators. Useful for weighted averages,
                pass/fail decisions based on multiple criteria, or custom scoring logic combining multiple metrics.
            run_evaluators: List of functions to evaluate the entire experiment run.
                Each run evaluator receives all item_results and can compute aggregate metrics.
                Useful for calculating averages, distributions, or cross-item comparisons.
            max_concurrency: Maximum number of concurrent task executions (default: 50).
                Controls the number of items processed simultaneously. Adjust based on
                API rate limits and system resources.
            metadata: Optional metadata dictionary to attach to all experiment traces.
                This metadata will be included in every trace created during the experiment.
                If `data` are Langfuse dataset items, the metadata will be attached to the dataset run, too.

        Returns:
            ExperimentResult containing:
            - run_name: The experiment run name. This is equal to the dataset run name if experiment was on Langfuse dataset.
            - item_results: List of results for each processed item with outputs and evaluations
            - run_evaluations: List of aggregate evaluation results for the entire run
            - dataset_run_id: ID of the dataset run (if using Langfuse datasets)
            - dataset_run_url: Direct URL to view results in Langfuse UI (if applicable)

        Raises:
            ValueError: If required parameters are missing or invalid
            Exception: If experiment setup fails (individual item failures are handled gracefully)

        Examples:
            Basic experiment with local data:
            ```python
            def summarize_text(*, item, **kwargs):
                return f"Summary: {item['input'][:50]}..."

            def length_evaluator(*, input, output, expected_output=None, **kwargs):
                return {
                    "name": "output_length",
                    "value": len(output),
                    "comment": f"Output contains {len(output)} characters"
                }

            result = langfuse.run_experiment(
                name="Text Summarization Test",
                description="Evaluate summarization quality and length",
                data=[
                    {"input": "Long article text...", "expected_output": "Expected summary"},
                    {"input": "Another article...", "expected_output": "Another summary"}
                ],
                task=summarize_text,
                evaluators=[length_evaluator]
            )

            print(f"Processed {len(result.item_results)} items")
            for item_result in result.item_results:
                print(f"Input: {item_result.item['input']}")
                print(f"Output: {item_result.output}")
                print(f"Evaluations: {item_result.evaluations}")
            ```

            Advanced experiment with async task and multiple evaluators:
            ```python
            async def llm_task(*, item, **kwargs):
                # Simulate async LLM call
                response = await openai_client.chat.completions.create(
                    model="gpt-4",
                    messages=[{"role": "user", "content": item["input"]}]
                )
                return response.choices[0].message.content

            def accuracy_evaluator(*, input, output, expected_output=None, **kwargs):
                if expected_output and expected_output.lower() in output.lower():
                    return {"name": "accuracy", "value": 1.0, "comment": "Correct answer"}
                return {"name": "accuracy", "value": 0.0, "comment": "Incorrect answer"}

            def toxicity_evaluator(*, input, output, expected_output=None, **kwargs):
                # Simulate toxicity check
                toxicity_score = check_toxicity(output)  # Your toxicity checker
                return {
                    "name": "toxicity",
                    "value": toxicity_score,
                    "comment": f"Toxicity level: {'high' if toxicity_score > 0.7 else 'low'}"
                }

            def average_accuracy(*, item_results, **kwargs):
                accuracies = [
                    eval.value for result in item_results
                    for eval in result.evaluations
                    if eval.name == "accuracy"
                ]
                return {
                    "name": "average_accuracy",
                    "value": sum(accuracies) / len(accuracies) if accuracies else 0,
                    "comment": f"Average accuracy across {len(accuracies)} items"
                }

            result = langfuse.run_experiment(
                name="LLM Safety and Accuracy Test",
                description="Evaluate model accuracy and safety across diverse prompts",
                data=test_dataset,  # Your dataset items
                task=llm_task,
                evaluators=[accuracy_evaluator, toxicity_evaluator],
                run_evaluators=[average_accuracy],
                max_concurrency=5,  # Limit concurrent API calls
                metadata={"model": "gpt-4", "temperature": 0.7}
            )
            ```

            Using with Langfuse datasets:
            ```python
            # Get dataset from Langfuse
            dataset = langfuse.get_dataset("my-eval-dataset")

            result = dataset.run_experiment(
                name="Production Model Evaluation",
                description="Monthly evaluation of production model performance",
                task=my_production_task,
                evaluators=[accuracy_evaluator, latency_evaluator]
            )

            # Results automatically linked to dataset in Langfuse UI
            print(f"View results: {result['dataset_run_url']}")
            ```

        Note:
            - Task and evaluator functions can be either synchronous or asynchronous
            - Individual item failures are logged but don't stop the experiment
            - All executions are automatically traced and visible in Langfuse UI
            - When using Langfuse datasets, results are automatically linked for easy comparison
            - This method works in both sync and async contexts (Jupyter notebooks, web apps, etc.)
            - Async execution is handled automatically with smart event loop detection
        """
        return cast(
            ExperimentResult,
            run_async_safely(
                self._run_experiment_async(
                    name=name,
                    run_name=self._create_experiment_run_name(
                        name=name, run_name=run_name
                    ),
                    description=description,
                    data=data,
                    task=task,
                    evaluators=evaluators or [],
                    composite_evaluator=composite_evaluator,
                    run_evaluators=run_evaluators or [],
                    max_concurrency=max_concurrency,
                    metadata=metadata,
                ),
            ),
        )

    async def _run_experiment_async(
        self,
        *,
        name: str,
        run_name: str,
        description: Optional[str],
        data: ExperimentData,
        task: TaskFunction,
        evaluators: List[EvaluatorFunction],
        composite_evaluator: Optional[CompositeEvaluatorFunction],
        run_evaluators: List[RunEvaluatorFunction],
        max_concurrency: int,
        metadata: Optional[Dict[str, Any]] = None,
    ) -> ExperimentResult:
        langfuse_logger.debug(
            f"Starting experiment '{name}' run '{run_name}' with {len(data)} items"
        )

        # Set up concurrency control
        semaphore = asyncio.Semaphore(max_concurrency)

        # Process all items
        async def process_item(item: ExperimentItem) -> ExperimentItemResult:
            async with semaphore:
                return await self._process_experiment_item(
                    item,
                    task,
                    evaluators,
                    composite_evaluator,
                    name,
                    run_name,
                    description,
                    metadata,
                )

        # Run all items concurrently
        tasks = [process_item(item) for item in data]
        item_results = await asyncio.gather(*tasks, return_exceptions=True)

        # Filter out any exceptions and log errors
        valid_results: List[ExperimentItemResult] = []
        for i, result in enumerate(item_results):
            if isinstance(result, Exception):
                langfuse_logger.error(f"Item {i} failed: {result}")
            elif isinstance(result, ExperimentItemResult):
                valid_results.append(result)  # type: ignore

        # Run experiment-level evaluators
        run_evaluations: List[Evaluation] = []
        for run_evaluator in run_evaluators:
            try:
                evaluations = await _run_evaluator(
                    run_evaluator, item_results=valid_results
                )
                run_evaluations.extend(evaluations)
            except Exception as e:
                langfuse_logger.error(f"Run evaluator failed: {e}")

        # Generate dataset run URL if applicable
        dataset_run_id = valid_results[0].dataset_run_id if valid_results else None
        dataset_run_url = None
        if dataset_run_id and data:
            try:
                # Check if the first item has dataset_id (for DatasetItem objects)
                first_item = data[0]
                dataset_id = None

                if hasattr(first_item, "dataset_id"):
                    dataset_id = getattr(first_item, "dataset_id", None)

                if dataset_id:
                    project_id = self._get_project_id()

                    if project_id:
                        dataset_run_url = f"{self._base_url}/project/{project_id}/datasets/{dataset_id}/runs/{dataset_run_id}"

            except Exception:
                pass  # URL generation is optional

        # Store run-level evaluations as scores
        for evaluation in run_evaluations:
            try:
                if dataset_run_id:
                    self.create_score(
                        dataset_run_id=dataset_run_id,
                        name=evaluation.name or "<unknown>",
                        value=evaluation.value,  # type: ignore
                        comment=evaluation.comment,
                        metadata=evaluation.metadata,
                        data_type=evaluation.data_type,  # type: ignore
                        config_id=evaluation.config_id,
                    )

            except Exception as e:
                langfuse_logger.error(f"Failed to store run evaluation: {e}")

        # Flush scores and traces
        self.flush()

        return ExperimentResult(
            name=name,
            run_name=run_name,
            description=description,
            item_results=valid_results,
            run_evaluations=run_evaluations,
            dataset_run_id=dataset_run_id,
            dataset_run_url=dataset_run_url,
        )

    async def _process_experiment_item(
        self,
        item: ExperimentItem,
        task: Callable,
        evaluators: List[Callable],
        composite_evaluator: Optional[CompositeEvaluatorFunction],
        experiment_name: str,
        experiment_run_name: str,
        experiment_description: Optional[str],
        experiment_metadata: Optional[Dict[str, Any]] = None,
    ) -> ExperimentItemResult:
        span_name = "experiment-item-run"

        with self.start_as_current_span(name=span_name) as span:
            try:
                input_data = (
                    item.get("input")
                    if isinstance(item, dict)
                    else getattr(item, "input", None)
                )

                if input_data is None:
                    raise ValueError("Experiment Item is missing input. Skipping item.")

                expected_output = (
                    item.get("expected_output")
                    if isinstance(item, dict)
                    else getattr(item, "expected_output", None)
                )

                item_metadata = (
                    item.get("metadata")
                    if isinstance(item, dict)
                    else getattr(item, "metadata", None)
                )

                final_observation_metadata = {
                    "experiment_name": experiment_name,
                    "experiment_run_name": experiment_run_name,
                    **(experiment_metadata or {}),
                }

                trace_id = span.trace_id
                dataset_id = None
                dataset_item_id = None
                dataset_run_id = None

                # Link to dataset run if this is a dataset item
                if hasattr(item, "id") and hasattr(item, "dataset_id"):
                    try:
                        # Use sync API to avoid event loop issues when run_async_safely
                        # creates multiple event loops across different threads
                        dataset_run_item = await asyncio.to_thread(
                            self.api.dataset_run_items.create,
                            request=CreateDatasetRunItemRequest(
                                runName=experiment_run_name,
                                runDescription=experiment_description,
                                metadata=experiment_metadata,
                                datasetItemId=item.id,  # type: ignore
                                traceId=trace_id,
                                observationId=span.id,
                            ),
                        )

                        dataset_run_id = dataset_run_item.dataset_run_id

                    except Exception as e:
                        langfuse_logger.error(f"Failed to create dataset run item: {e}")

                if (
                    not isinstance(item, dict)
                    and hasattr(item, "dataset_id")
                    and hasattr(item, "id")
                ):
                    dataset_id = item.dataset_id
                    dataset_item_id = item.id

                    final_observation_metadata.update(
                        {"dataset_id": dataset_id, "dataset_item_id": dataset_item_id}
                    )

                if isinstance(item_metadata, dict):
                    final_observation_metadata.update(item_metadata)

                experiment_id = dataset_run_id or self._create_observation_id()
                experiment_item_id = (
                    dataset_item_id or get_sha256_hash_hex(_serialize(input_data))[:16]
                )
                span._otel_span.set_attributes(
                    {
                        k: v
                        for k, v in {
                            LangfuseOtelSpanAttributes.ENVIRONMENT: LANGFUSE_SDK_EXPERIMENT_ENVIRONMENT,
                            LangfuseOtelSpanAttributes.EXPERIMENT_DESCRIPTION: experiment_description,
                            LangfuseOtelSpanAttributes.EXPERIMENT_ITEM_EXPECTED_OUTPUT: _serialize(
                                expected_output
                            ),
                        }.items()
                        if v is not None
                    }
                )

                with _propagate_attributes(
                    experiment=PropagatedExperimentAttributes(
                        experiment_id=experiment_id,
                        experiment_name=experiment_run_name,
                        experiment_metadata=_serialize(experiment_metadata),
                        experiment_dataset_id=dataset_id,
                        experiment_item_id=experiment_item_id,
                        experiment_item_metadata=_serialize(item_metadata),
                        experiment_item_root_observation_id=span.id,
                    )
                ):
                    output = await _run_task(task, item)

                span.update(
                    input=input_data,
                    output=output,
                    metadata=final_observation_metadata,
                )

            except Exception as e:
                span.update(
                    output=f"Error: {str(e)}", level="ERROR", status_message=str(e)
                )
                raise e

        # Run evaluators
        evaluations = []

        for evaluator in evaluators:
            try:
                eval_metadata: Optional[Dict[str, Any]] = None

                if isinstance(item, dict):
                    eval_metadata = item.get("metadata")
                elif hasattr(item, "metadata"):
                    eval_metadata = item.metadata

                eval_results = await _run_evaluator(
                    evaluator,
                    input=input_data,
                    output=output,
                    expected_output=expected_output,
                    metadata=eval_metadata,
                )
                evaluations.extend(eval_results)

                # Store evaluations as scores
                for evaluation in eval_results:
                    self.create_score(
                        trace_id=trace_id,
                        observation_id=span.id,
                        name=evaluation.name,
                        value=evaluation.value,  # type: ignore
                        comment=evaluation.comment,
                        metadata=evaluation.metadata,
                        config_id=evaluation.config_id,
                        data_type=evaluation.data_type,  # type: ignore
                    )

            except Exception as e:
                langfuse_logger.error(f"Evaluator failed: {e}")

<<<<<<< HEAD
            # Run composite evaluator if provided and we have evaluations
            if composite_evaluator and evaluations:
                try:
                    composite_eval_metadata: Optional[Dict[str, Any]] = None
                    if isinstance(item, dict):
                        composite_eval_metadata = item.get("metadata")
                    elif hasattr(item, "metadata"):
                        composite_eval_metadata = item.metadata

                    result = composite_evaluator(
                        input=input_data,
                        output=output,
                        expected_output=expected_output,
                        metadata=composite_eval_metadata,
                        evaluations=evaluations,
                    )

                    # Handle async composite evaluators
                    if asyncio.iscoroutine(result):
                        result = await result

                    # Normalize to list
                    composite_evals: List[Evaluation] = []
                    if isinstance(result, (dict, Evaluation)):
                        composite_evals = [result]  # type: ignore
                    elif isinstance(result, list):
                        composite_evals = result  # type: ignore

                    # Store composite evaluations as scores and add to evaluations list
                    for composite_evaluation in composite_evals:
                        self.create_score(
                            trace_id=trace_id,
                            observation_id=span.id,
                            name=composite_evaluation.name,
                            value=composite_evaluation.value,  # type: ignore
                            comment=composite_evaluation.comment,
                            metadata=composite_evaluation.metadata,
                            config_id=composite_evaluation.config_id,
                            data_type=composite_evaluation.data_type,  # type: ignore
                        )
                        evaluations.append(composite_evaluation)

                except Exception as e:
                    langfuse_logger.error(f"Composite evaluator failed: {e}")

            return ExperimentItemResult(
                item=item,
                output=output,
                evaluations=evaluations,
                trace_id=trace_id,
                dataset_run_id=dataset_run_id,
            )
=======
        return ExperimentItemResult(
            item=item,
            output=output,
            evaluations=evaluations,
            trace_id=trace_id,
            dataset_run_id=dataset_run_id,
        )
>>>>>>> 94b02118

    def _create_experiment_run_name(
        self, *, name: Optional[str] = None, run_name: Optional[str] = None
    ) -> str:
        if run_name:
            return run_name

        iso_timestamp = _get_timestamp().isoformat().replace("+00:00", "Z")

        return f"{name} - {iso_timestamp}"

    def run_batched_evaluation(
        self,
        *,
        scope: Literal["traces", "observations"],
        mapper: MapperFunction,
        filter: Optional[str] = None,
        fetch_batch_size: int = 50,
        max_items: Optional[int] = None,
        max_retries: int = 3,
        evaluators: List[EvaluatorFunction],
        composite_evaluator: Optional[CompositeEvaluatorFunction] = None,
        max_concurrency: int = 50,
        metadata: Optional[Dict[str, Any]] = None,
        resume_from: Optional[BatchEvaluationResumeToken] = None,
        verbose: bool = False,
    ) -> BatchEvaluationResult:
        """Fetch traces or observations and run evaluations on each item.

        This method provides a powerful way to evaluate existing data in Langfuse at scale.
        It fetches items based on filters, transforms them using a mapper function, runs
        evaluators on each item, and creates scores that are linked back to the original
        entities. This is ideal for:

        - Running evaluations on production traces after deployment
        - Backtesting new evaluation metrics on historical data
        - Batch scoring of observations for quality monitoring
        - Periodic evaluation runs on recent data

        The method uses a streaming/pipeline approach to process items in batches, making
        it memory-efficient for large datasets. It includes comprehensive error handling,
        retry logic, and resume capability for long-running evaluations.

        Args:
            scope: The type of items to evaluate. Must be one of:
                - "traces": Evaluate complete traces with all their observations
                - "observations": Evaluate individual observations (spans, generations, events)
            mapper: Function that transforms API response objects into evaluator inputs.
                Receives a trace/observation object and returns an EvaluatorInputs
                instance with input, output, expected_output, and metadata fields.
                Can be sync or async.
            evaluators: List of evaluation functions to run on each item. Each evaluator
                receives the mapped inputs and returns Evaluation object(s). Evaluator
                failures are logged but don't stop the batch evaluation.
            filter: Optional JSON filter string for querying items (same format as Langfuse API). Examples:
                - '{"tags": ["production"]}'
                - '{"user_id": "user123", "timestamp": {"operator": ">", "value": "2024-01-01"}}'
                Default: None (fetches all items).
            fetch_batch_size: Number of items to fetch per API call and hold in memory.
                Larger values may be faster but use more memory. Default: 50.
            max_items: Maximum total number of items to process. If None, processes all
                items matching the filter. Useful for testing or limiting evaluation runs.
                Default: None (process all).
            max_concurrency: Maximum number of items to evaluate concurrently. Controls
                parallelism and resource usage. Default: 50.
            composite_evaluator: Optional function that creates a composite score from
                item-level evaluations. Receives the original item and its evaluations,
                returns a single Evaluation. Useful for weighted averages or combined metrics.
                Default: None.
            metadata: Optional metadata dict to add to all created scores. Useful for
                tracking evaluation runs, versions, or other context. Default: None.
            max_retries: Maximum number of retry attempts for failed batch fetches.
                Uses exponential backoff (1s, 2s, 4s). Default: 3.
            verbose: If True, logs progress information to console. Useful for monitoring
                long-running evaluations. Default: False.
            resume_from: Optional resume token from a previous incomplete run. Allows
                continuing evaluation after interruption or failure. Default: None.


        Returns:
            BatchEvaluationResult containing:
                - total_items_fetched: Number of items fetched from API
                - total_items_processed: Number of items successfully evaluated
                - total_items_failed: Number of items that failed evaluation
                - total_scores_created: Scores created by item-level evaluators
                - total_composite_scores_created: Scores created by composite evaluator
                - total_evaluations_failed: Individual evaluator failures
                - evaluator_stats: Per-evaluator statistics (success rate, scores created)
                - resume_token: Token for resuming if incomplete (None if completed)
                - completed: True if all items processed
                - duration_seconds: Total execution time
                - failed_item_ids: IDs of items that failed
                - error_summary: Error types and counts
                - has_more_items: True if max_items reached but more exist

        Raises:
            ValueError: If invalid scope is provided.

        Examples:
            Basic trace evaluation:
            ```python
            from langfuse import Langfuse, EvaluatorInputs, Evaluation

            client = Langfuse()

            # Define mapper to extract fields from traces
            def trace_mapper(trace):
                return EvaluatorInputs(
                    input=trace.input,
                    output=trace.output,
                    expected_output=None,
                    metadata={"trace_id": trace.id}
                )

            # Define evaluator
            def length_evaluator(*, input, output, expected_output, metadata):
                return Evaluation(
                    name="output_length",
                    value=len(output) if output else 0
                )

            # Run batch evaluation
            result = client.run_batched_evaluation(
                scope="traces",
                mapper=trace_mapper,
                evaluators=[length_evaluator],
                filter='{"tags": ["production"]}',
                max_items=1000,
                verbose=True
            )

            print(f"Processed {result.total_items_processed} traces")
            print(f"Created {result.total_scores_created} scores")
            ```

            Evaluation with composite scorer:
            ```python
            def accuracy_evaluator(*, input, output, expected_output, metadata):
                # ... evaluation logic
                return Evaluation(name="accuracy", value=0.85)

            def relevance_evaluator(*, input, output, expected_output, metadata):
                # ... evaluation logic
                return Evaluation(name="relevance", value=0.92)

            def composite_evaluator(*, item, evaluations):
                # Weighted average of evaluations
                weights = {"accuracy": 0.6, "relevance": 0.4}
                total = sum(
                    e.value * weights.get(e.name, 0)
                    for e in evaluations
                    if isinstance(e.value, (int, float))
                )
                return Evaluation(
                    name="composite_score",
                    value=total,
                    comment=f"Weighted average of {len(evaluations)} metrics"
                )

            result = client.run_batched_evaluation(
                scope="traces",
                mapper=trace_mapper,
                evaluators=[accuracy_evaluator, relevance_evaluator],
                composite_evaluator=composite_evaluator,
                filter='{"user_id": "important_user"}',
                verbose=True
            )
            ```

            Handling incomplete runs with resume:
            ```python
            # Initial run that may fail or timeout
            result = client.run_batched_evaluation(
                scope="observations",
                mapper=obs_mapper,
                evaluators=[my_evaluator],
                max_items=10000,
                verbose=True
            )

            # Check if incomplete
            if not result.completed and result.resume_token:
                print(f"Processed {result.resume_token.items_processed} items before interruption")

                # Resume from where it left off
                result = client.run_batched_evaluation(
                    scope="observations",
                    mapper=obs_mapper,
                    evaluators=[my_evaluator],
                    resume_from=result.resume_token,
                    verbose=True
                )

            print(f"Total items processed: {result.total_items_processed}")
            ```

            Monitoring evaluator performance:
            ```python
            result = client.run_batched_evaluation(...)

            for stats in result.evaluator_stats:
                success_rate = stats.successful_runs / stats.total_runs
                print(f"{stats.name}:")
                print(f"  Success rate: {success_rate:.1%}")
                print(f"  Scores created: {stats.total_scores_created}")

                if stats.failed_runs > 0:
                    print(f"  ⚠️  Failed {stats.failed_runs} times")
            ```

        Note:
            - Evaluator failures are logged but don't stop the batch evaluation
            - Individual item failures are tracked but don't stop processing
            - Fetch failures are retried with exponential backoff
            - All scores are automatically flushed to Langfuse at the end
            - The resume mechanism uses timestamp-based filtering to avoid duplicates
        """
        runner = BatchEvaluationRunner(self)

        return cast(
            BatchEvaluationResult,
            run_async_safely(
                runner.run_async(
                    scope=scope,
                    mapper=mapper,
                    evaluators=evaluators,
                    filter=filter,
                    fetch_batch_size=fetch_batch_size,
                    max_items=max_items,
                    max_concurrency=max_concurrency,
                    composite_evaluator=composite_evaluator,
                    metadata=metadata,
                    max_retries=max_retries,
                    verbose=verbose,
                    resume_from=resume_from,
                )
            ),
        )

    def auth_check(self) -> bool:
        """Check if the provided credentials (public and secret key) are valid.

        Raises:
            Exception: If no projects were found for the provided credentials.

        Note:
            This method is blocking. It is discouraged to use it in production code.
        """
        try:
            projects = self.api.projects.get()
            langfuse_logger.debug(
                f"Auth check successful, found {len(projects.data)} projects"
            )
            if len(projects.data) == 0:
                raise Exception(
                    "Auth check failed, no project found for the keys provided."
                )
            return True

        except AttributeError as e:
            langfuse_logger.warning(
                f"Auth check failed: Client not properly initialized. Error: {e}"
            )
            return False

        except Error as e:
            handle_fern_exception(e)
            raise e

    def create_dataset(
        self,
        *,
        name: str,
        description: Optional[str] = None,
        metadata: Optional[Any] = None,
    ) -> Dataset:
        """Create a dataset with the given name on Langfuse.

        Args:
            name: Name of the dataset to create.
            description: Description of the dataset. Defaults to None.
            metadata: Additional metadata. Defaults to None.

        Returns:
            Dataset: The created dataset as returned by the Langfuse API.
        """
        try:
            body = CreateDatasetRequest(
                name=name, description=description, metadata=metadata
            )
            langfuse_logger.debug(f"Creating datasets {body}")

            return self.api.datasets.create(request=body)

        except Error as e:
            handle_fern_exception(e)
            raise e

    def create_dataset_item(
        self,
        *,
        dataset_name: str,
        input: Optional[Any] = None,
        expected_output: Optional[Any] = None,
        metadata: Optional[Any] = None,
        source_trace_id: Optional[str] = None,
        source_observation_id: Optional[str] = None,
        status: Optional[DatasetStatus] = None,
        id: Optional[str] = None,
    ) -> DatasetItem:
        """Create a dataset item.

        Upserts if an item with id already exists.

        Args:
            dataset_name: Name of the dataset in which the dataset item should be created.
            input: Input data. Defaults to None. Can contain any dict, list or scalar.
            expected_output: Expected output data. Defaults to None. Can contain any dict, list or scalar.
            metadata: Additional metadata. Defaults to None. Can contain any dict, list or scalar.
            source_trace_id: Id of the source trace. Defaults to None.
            source_observation_id: Id of the source observation. Defaults to None.
            status: Status of the dataset item. Defaults to ACTIVE for newly created items.
            id: Id of the dataset item. Defaults to None. Provide your own id if you want to dedupe dataset items. Id needs to be globally unique and cannot be reused across datasets.

        Returns:
            DatasetItem: The created dataset item as returned by the Langfuse API.

        Example:
            ```python
            from langfuse import Langfuse

            langfuse = Langfuse()

            # Uploading items to the Langfuse dataset named "capital_cities"
            langfuse.create_dataset_item(
                dataset_name="capital_cities",
                input={"input": {"country": "Italy"}},
                expected_output={"expected_output": "Rome"},
                metadata={"foo": "bar"}
            )
            ```
        """
        try:
            body = CreateDatasetItemRequest(
                datasetName=dataset_name,
                input=input,
                expectedOutput=expected_output,
                metadata=metadata,
                sourceTraceId=source_trace_id,
                sourceObservationId=source_observation_id,
                status=status,
                id=id,
            )
            langfuse_logger.debug(f"Creating dataset item {body}")
            return self.api.dataset_items.create(request=body)
        except Error as e:
            handle_fern_exception(e)
            raise e

    def resolve_media_references(
        self,
        *,
        obj: Any,
        resolve_with: Literal["base64_data_uri"],
        max_depth: int = 10,
        content_fetch_timeout_seconds: int = 5,
    ) -> Any:
        """Replace media reference strings in an object with base64 data URIs.

        This method recursively traverses an object (up to max_depth) looking for media reference strings
        in the format "@@@langfuseMedia:...@@@". When found, it (synchronously) fetches the actual media content using
        the provided Langfuse client and replaces the reference string with a base64 data URI.

        If fetching media content fails for a reference string, a warning is logged and the reference
        string is left unchanged.

        Args:
            obj: The object to process. Can be a primitive value, array, or nested object.
                If the object has a __dict__ attribute, a dict will be returned instead of the original object type.
            resolve_with: The representation of the media content to replace the media reference string with.
                Currently only "base64_data_uri" is supported.
            max_depth: int: The maximum depth to traverse the object. Default is 10.
            content_fetch_timeout_seconds: int: The timeout in seconds for fetching media content. Default is 5.

        Returns:
            A deep copy of the input object with all media references replaced with base64 data URIs where possible.
            If the input object has a __dict__ attribute, a dict will be returned instead of the original object type.

        Example:
            obj = {
                "image": "@@@langfuseMedia:type=image/jpeg|id=123|source=bytes@@@",
                "nested": {
                    "pdf": "@@@langfuseMedia:type=application/pdf|id=456|source=bytes@@@"
                }
            }

            result = await LangfuseMedia.resolve_media_references(obj, langfuse_client)

            # Result:
            # {
            #     "image": "data:image/jpeg;base64,/9j/4AAQSkZJRg...",
            #     "nested": {
            #         "pdf": "data:application/pdf;base64,JVBERi0xLjcK..."
            #     }
            # }
        """
        return LangfuseMedia.resolve_media_references(
            langfuse_client=self,
            obj=obj,
            resolve_with=resolve_with,
            max_depth=max_depth,
            content_fetch_timeout_seconds=content_fetch_timeout_seconds,
        )

    @overload
    def get_prompt(
        self,
        name: str,
        *,
        version: Optional[int] = None,
        label: Optional[str] = None,
        type: Literal["chat"],
        cache_ttl_seconds: Optional[int] = None,
        fallback: Optional[List[ChatMessageDict]] = None,
        max_retries: Optional[int] = None,
        fetch_timeout_seconds: Optional[int] = None,
    ) -> ChatPromptClient: ...

    @overload
    def get_prompt(
        self,
        name: str,
        *,
        version: Optional[int] = None,
        label: Optional[str] = None,
        type: Literal["text"] = "text",
        cache_ttl_seconds: Optional[int] = None,
        fallback: Optional[str] = None,
        max_retries: Optional[int] = None,
        fetch_timeout_seconds: Optional[int] = None,
    ) -> TextPromptClient: ...

    def get_prompt(
        self,
        name: str,
        *,
        version: Optional[int] = None,
        label: Optional[str] = None,
        type: Literal["chat", "text"] = "text",
        cache_ttl_seconds: Optional[int] = None,
        fallback: Union[Optional[List[ChatMessageDict]], Optional[str]] = None,
        max_retries: Optional[int] = None,
        fetch_timeout_seconds: Optional[int] = None,
    ) -> PromptClient:
        """Get a prompt.

        This method attempts to fetch the requested prompt from the local cache. If the prompt is not found
        in the cache or if the cached prompt has expired, it will try to fetch the prompt from the server again
        and update the cache. If fetching the new prompt fails, and there is an expired prompt in the cache, it will
        return the expired prompt as a fallback.

        Args:
            name (str): The name of the prompt to retrieve.

        Keyword Args:
            version (Optional[int]): The version of the prompt to retrieve. If no label and version is specified, the `production` label is returned. Specify either version or label, not both.
            label: Optional[str]: The label of the prompt to retrieve. If no label and version is specified, the `production` label is returned. Specify either version or label, not both.
            cache_ttl_seconds: Optional[int]: Time-to-live in seconds for caching the prompt. Must be specified as a
            keyword argument. If not set, defaults to 60 seconds. Disables caching if set to 0.
            type: Literal["chat", "text"]: The type of the prompt to retrieve. Defaults to "text".
            fallback: Union[Optional[List[ChatMessageDict]], Optional[str]]: The prompt string to return if fetching the prompt fails. Important on the first call where no cached prompt is available. Follows Langfuse prompt formatting with double curly braces for variables. Defaults to None.
            max_retries: Optional[int]: The maximum number of retries in case of API/network errors. Defaults to 2. The maximum value is 4. Retries have an exponential backoff with a maximum delay of 10 seconds.
            fetch_timeout_seconds: Optional[int]: The timeout in milliseconds for fetching the prompt. Defaults to the default timeout set on the SDK, which is 5 seconds per default.

        Returns:
            The prompt object retrieved from the cache or directly fetched if not cached or expired of type
            - TextPromptClient, if type argument is 'text'.
            - ChatPromptClient, if type argument is 'chat'.

        Raises:
            Exception: Propagates any exceptions raised during the fetching of a new prompt, unless there is an
            expired prompt in the cache, in which case it logs a warning and returns the expired prompt.
        """
        if self._resources is None:
            raise Error(
                "SDK is not correctly initialized. Check the init logs for more details."
            )
        if version is not None and label is not None:
            raise ValueError("Cannot specify both version and label at the same time.")

        if not name:
            raise ValueError("Prompt name cannot be empty.")

        cache_key = PromptCache.generate_cache_key(name, version=version, label=label)
        bounded_max_retries = self._get_bounded_max_retries(
            max_retries, default_max_retries=2, max_retries_upper_bound=4
        )

        langfuse_logger.debug(f"Getting prompt '{cache_key}'")
        cached_prompt = self._resources.prompt_cache.get(cache_key)

        if cached_prompt is None or cache_ttl_seconds == 0:
            langfuse_logger.debug(
                f"Prompt '{cache_key}' not found in cache or caching disabled."
            )
            try:
                return self._fetch_prompt_and_update_cache(
                    name,
                    version=version,
                    label=label,
                    ttl_seconds=cache_ttl_seconds,
                    max_retries=bounded_max_retries,
                    fetch_timeout_seconds=fetch_timeout_seconds,
                )
            except Exception as e:
                if fallback:
                    langfuse_logger.warning(
                        f"Returning fallback prompt for '{cache_key}' due to fetch error: {e}"
                    )

                    fallback_client_args: Dict[str, Any] = {
                        "name": name,
                        "prompt": fallback,
                        "type": type,
                        "version": version or 0,
                        "config": {},
                        "labels": [label] if label else [],
                        "tags": [],
                    }

                    if type == "text":
                        return TextPromptClient(
                            prompt=Prompt_Text(**fallback_client_args),
                            is_fallback=True,
                        )

                    if type == "chat":
                        return ChatPromptClient(
                            prompt=Prompt_Chat(**fallback_client_args),
                            is_fallback=True,
                        )

                raise e

        if cached_prompt.is_expired():
            langfuse_logger.debug(f"Stale prompt '{cache_key}' found in cache.")
            try:
                # refresh prompt in background thread, refresh_prompt deduplicates tasks
                langfuse_logger.debug(f"Refreshing prompt '{cache_key}' in background.")

                def refresh_task() -> None:
                    self._fetch_prompt_and_update_cache(
                        name,
                        version=version,
                        label=label,
                        ttl_seconds=cache_ttl_seconds,
                        max_retries=bounded_max_retries,
                        fetch_timeout_seconds=fetch_timeout_seconds,
                    )

                self._resources.prompt_cache.add_refresh_prompt_task(
                    cache_key,
                    refresh_task,
                )
                langfuse_logger.debug(
                    f"Returning stale prompt '{cache_key}' from cache."
                )
                # return stale prompt
                return cached_prompt.value

            except Exception as e:
                langfuse_logger.warning(
                    f"Error when refreshing cached prompt '{cache_key}', returning cached version. Error: {e}"
                )
                # creation of refresh prompt task failed, return stale prompt
                return cached_prompt.value

        return cached_prompt.value

    def _fetch_prompt_and_update_cache(
        self,
        name: str,
        *,
        version: Optional[int] = None,
        label: Optional[str] = None,
        ttl_seconds: Optional[int] = None,
        max_retries: int,
        fetch_timeout_seconds: Optional[int],
    ) -> PromptClient:
        cache_key = PromptCache.generate_cache_key(name, version=version, label=label)
        langfuse_logger.debug(f"Fetching prompt '{cache_key}' from server...")

        try:

            @backoff.on_exception(
                backoff.constant, Exception, max_tries=max_retries + 1, logger=None
            )
            def fetch_prompts() -> Any:
                return self.api.prompts.get(
                    self._url_encode(name),
                    version=version,
                    label=label,
                    request_options={
                        "timeout_in_seconds": fetch_timeout_seconds,
                    }
                    if fetch_timeout_seconds is not None
                    else None,
                )

            prompt_response = fetch_prompts()

            prompt: PromptClient
            if prompt_response.type == "chat":
                prompt = ChatPromptClient(prompt_response)
            else:
                prompt = TextPromptClient(prompt_response)

            if self._resources is not None:
                self._resources.prompt_cache.set(cache_key, prompt, ttl_seconds)

            return prompt

        except Exception as e:
            langfuse_logger.error(
                f"Error while fetching prompt '{cache_key}': {str(e)}"
            )
            raise e

    def _get_bounded_max_retries(
        self,
        max_retries: Optional[int],
        *,
        default_max_retries: int = 2,
        max_retries_upper_bound: int = 4,
    ) -> int:
        if max_retries is None:
            return default_max_retries

        bounded_max_retries = min(
            max(max_retries, 0),
            max_retries_upper_bound,
        )

        return bounded_max_retries

    @overload
    def create_prompt(
        self,
        *,
        name: str,
        prompt: List[Union[ChatMessageDict, ChatMessageWithPlaceholdersDict]],
        labels: List[str] = [],
        tags: Optional[List[str]] = None,
        type: Optional[Literal["chat"]],
        config: Optional[Any] = None,
        commit_message: Optional[str] = None,
    ) -> ChatPromptClient: ...

    @overload
    def create_prompt(
        self,
        *,
        name: str,
        prompt: str,
        labels: List[str] = [],
        tags: Optional[List[str]] = None,
        type: Optional[Literal["text"]] = "text",
        config: Optional[Any] = None,
        commit_message: Optional[str] = None,
    ) -> TextPromptClient: ...

    def create_prompt(
        self,
        *,
        name: str,
        prompt: Union[
            str, List[Union[ChatMessageDict, ChatMessageWithPlaceholdersDict]]
        ],
        labels: List[str] = [],
        tags: Optional[List[str]] = None,
        type: Optional[Literal["chat", "text"]] = "text",
        config: Optional[Any] = None,
        commit_message: Optional[str] = None,
    ) -> PromptClient:
        """Create a new prompt in Langfuse.

        Keyword Args:
            name : The name of the prompt to be created.
            prompt : The content of the prompt to be created.
            is_active [DEPRECATED] : A flag indicating whether the prompt is active or not. This is deprecated and will be removed in a future release. Please use the 'production' label instead.
            labels: The labels of the prompt. Defaults to None. To create a default-served prompt, add the 'production' label.
            tags: The tags of the prompt. Defaults to None. Will be applied to all versions of the prompt.
            config: Additional structured data to be saved with the prompt. Defaults to None.
            type: The type of the prompt to be created. "chat" vs. "text". Defaults to "text".
            commit_message: Optional string describing the change.

        Returns:
            TextPromptClient: The prompt if type argument is 'text'.
            ChatPromptClient: The prompt if type argument is 'chat'.
        """
        try:
            langfuse_logger.debug(f"Creating prompt {name=}, {labels=}")

            if type == "chat":
                if not isinstance(prompt, list):
                    raise ValueError(
                        "For 'chat' type, 'prompt' must be a list of chat messages with role and content attributes."
                    )
                request: Union[CreatePromptRequest_Chat, CreatePromptRequest_Text] = (
                    CreatePromptRequest_Chat(
                        name=name,
                        prompt=cast(Any, prompt),
                        labels=labels,
                        tags=tags,
                        config=config or {},
                        commitMessage=commit_message,
                        type="chat",
                    )
                )
                server_prompt = self.api.prompts.create(request=request)

                if self._resources is not None:
                    self._resources.prompt_cache.invalidate(name)

                return ChatPromptClient(prompt=cast(Prompt_Chat, server_prompt))

            if not isinstance(prompt, str):
                raise ValueError("For 'text' type, 'prompt' must be a string.")

            request = CreatePromptRequest_Text(
                name=name,
                prompt=prompt,
                labels=labels,
                tags=tags,
                config=config or {},
                commitMessage=commit_message,
                type="text",
            )

            server_prompt = self.api.prompts.create(request=request)

            if self._resources is not None:
                self._resources.prompt_cache.invalidate(name)

            return TextPromptClient(prompt=cast(Prompt_Text, server_prompt))

        except Error as e:
            handle_fern_exception(e)
            raise e

    def update_prompt(
        self,
        *,
        name: str,
        version: int,
        new_labels: List[str] = [],
    ) -> Any:
        """Update an existing prompt version in Langfuse. The Langfuse SDK prompt cache is invalidated for all prompts witht he specified name.

        Args:
            name (str): The name of the prompt to update.
            version (int): The version number of the prompt to update.
            new_labels (List[str], optional): New labels to assign to the prompt version. Labels are unique across versions. The "latest" label is reserved and managed by Langfuse. Defaults to [].

        Returns:
            Prompt: The updated prompt from the Langfuse API.

        """
        updated_prompt = self.api.prompt_version.update(
            name=self._url_encode(name),
            version=version,
            new_labels=new_labels,
        )

        if self._resources is not None:
            self._resources.prompt_cache.invalidate(name)

        return updated_prompt

    def _url_encode(self, url: str, *, is_url_param: Optional[bool] = False) -> str:
        # httpx ≥ 0.28 does its own WHATWG-compliant quoting (eg. encodes bare
        # “%”, “?”, “#”, “|”, … in query/path parts).  Re-quoting here would
        # double-encode, so we skip when the value is about to be sent straight
        # to httpx (`is_url_param=True`) and the installed version is ≥ 0.28.
        if is_url_param and Version(httpx.__version__) >= Version("0.28.0"):
            return url

        # urllib.parse.quote does not escape slashes "/" by default; we need to add safe="" to force escaping
        # we need add safe="" to force escaping of slashes
        # This is necessary for prompts in prompt folders
        return urllib.parse.quote(url, safe="")

    def clear_prompt_cache(self) -> None:
        """Clear the entire prompt cache, removing all cached prompts.

        This method is useful when you want to force a complete refresh of all
        cached prompts, for example after major updates or when you need to
        ensure the latest versions are fetched from the server.
        """
        if self._resources is not None:
            self._resources.prompt_cache.clear()<|MERGE_RESOLUTION|>--- conflicted
+++ resolved
@@ -2923,60 +2923,52 @@
             except Exception as e:
                 langfuse_logger.error(f"Evaluator failed: {e}")
 
-<<<<<<< HEAD
-            # Run composite evaluator if provided and we have evaluations
-            if composite_evaluator and evaluations:
-                try:
-                    composite_eval_metadata: Optional[Dict[str, Any]] = None
-                    if isinstance(item, dict):
-                        composite_eval_metadata = item.get("metadata")
-                    elif hasattr(item, "metadata"):
-                        composite_eval_metadata = item.metadata
-
-                    result = composite_evaluator(
-                        input=input_data,
-                        output=output,
-                        expected_output=expected_output,
-                        metadata=composite_eval_metadata,
-                        evaluations=evaluations,
+
+        # Run composite evaluator if provided and we have evaluations
+        if composite_evaluator and evaluations:
+            try:
+                composite_eval_metadata: Optional[Dict[str, Any]] = None
+                if isinstance(item, dict):
+                    composite_eval_metadata = item.get("metadata")
+                elif hasattr(item, "metadata"):
+                    composite_eval_metadata = item.metadata
+
+                result = composite_evaluator(
+                    input=input_data,
+                    output=output,
+                    expected_output=expected_output,
+                    metadata=composite_eval_metadata,
+                    evaluations=evaluations,
+                )
+
+                # Handle async composite evaluators
+                if asyncio.iscoroutine(result):
+                    result = await result
+
+                # Normalize to list
+                composite_evals: List[Evaluation] = []
+                if isinstance(result, (dict, Evaluation)):
+                    composite_evals = [result]  # type: ignore
+                elif isinstance(result, list):
+                    composite_evals = result  # type: ignore
+
+                # Store composite evaluations as scores and add to evaluations list
+                for composite_evaluation in composite_evals:
+                    self.create_score(
+                        trace_id=trace_id,
+                        observation_id=span.id,
+                        name=composite_evaluation.name,
+                        value=composite_evaluation.value,  # type: ignore
+                        comment=composite_evaluation.comment,
+                        metadata=composite_evaluation.metadata,
+                        config_id=composite_evaluation.config_id,
+                        data_type=composite_evaluation.data_type,  # type: ignore
                     )
-
-                    # Handle async composite evaluators
-                    if asyncio.iscoroutine(result):
-                        result = await result
-
-                    # Normalize to list
-                    composite_evals: List[Evaluation] = []
-                    if isinstance(result, (dict, Evaluation)):
-                        composite_evals = [result]  # type: ignore
-                    elif isinstance(result, list):
-                        composite_evals = result  # type: ignore
-
-                    # Store composite evaluations as scores and add to evaluations list
-                    for composite_evaluation in composite_evals:
-                        self.create_score(
-                            trace_id=trace_id,
-                            observation_id=span.id,
-                            name=composite_evaluation.name,
-                            value=composite_evaluation.value,  # type: ignore
-                            comment=composite_evaluation.comment,
-                            metadata=composite_evaluation.metadata,
-                            config_id=composite_evaluation.config_id,
-                            data_type=composite_evaluation.data_type,  # type: ignore
-                        )
-                        evaluations.append(composite_evaluation)
-
-                except Exception as e:
-                    langfuse_logger.error(f"Composite evaluator failed: {e}")
-
-            return ExperimentItemResult(
-                item=item,
-                output=output,
-                evaluations=evaluations,
-                trace_id=trace_id,
-                dataset_run_id=dataset_run_id,
-            )
-=======
+                    evaluations.append(composite_evaluation)
+
+            except Exception as e:
+                langfuse_logger.error(f"Composite evaluator failed: {e}")
+
         return ExperimentItemResult(
             item=item,
             output=output,
@@ -2984,7 +2976,6 @@
             trace_id=trace_id,
             dataset_run_id=dataset_run_id,
         )
->>>>>>> 94b02118
 
     def _create_experiment_run_name(
         self, *, name: Optional[str] = None, run_name: Optional[str] = None
