import asyncio
import inspect
import logging
import os
from functools import wraps
from typing import (
    Any,
    AsyncGenerator,
    Callable,
    Dict,
    Generator,
    Iterable,
    Optional,
    Tuple,
    TypeVar,
    Union,
    cast,
    overload,
    get_args,
)

from opentelemetry.util._decorator import _AgnosticContextManager
from typing_extensions import ParamSpec

from langfuse._client.environment_variables import (
    LANGFUSE_OBSERVE_DECORATOR_IO_CAPTURE_ENABLED,
)

from langfuse._client.constants import (
    ObservationTypeLiteralNoEvent,
    get_observation_types_list,
)
from langfuse._client.get_client import _set_current_public_key, get_client
from langfuse._client.span import (
    LangfuseGeneration,
    LangfuseSpan,
    LangfuseAgent,
    LangfuseTool,
    LangfuseChain,
    LangfuseRetriever,
    LangfuseEvaluator,
    LangfuseEmbedding,
    LangfuseGuardrail,
)
from langfuse.types import TraceContext

F = TypeVar("F", bound=Callable[..., Any])
P = ParamSpec("P")
R = TypeVar("R")


class LangfuseDecorator:
    """Implementation of the @observe decorator for seamless Langfuse tracing integration.

    This class provides the core functionality for the @observe decorator, which enables
    automatic tracing of functions and methods in your application with Langfuse.
    It handles both synchronous and asynchronous functions, maintains proper trace context,
    and intelligently routes to the correct Langfuse client instance.

    The implementation follows a singleton pattern where a single decorator instance
    handles all @observe decorations throughout the application codebase.

    Features:
    - Automatic span creation and management for both sync and async functions
    - Proper trace context propagation between decorated functions
    - Specialized handling for LLM-related spans with the 'as_type="generation"' parameter
    - Type-safe decoration that preserves function signatures and type hints
    - Support for explicit trace and parent span ID specification
    - Thread-safe client resolution when multiple Langfuse projects are used
    """

    _log = logging.getLogger("langfuse")

    @overload
    def observe(self, func: F) -> F: ...

    @overload
    def observe(
        self,
        func: None = None,
        *,
        name: Optional[str] = None,
        as_type: Optional[ObservationTypeLiteralNoEvent] = None,
        capture_input: Optional[bool] = None,
        capture_output: Optional[bool] = None,
        transform_to_string: Optional[Callable[[Iterable], str]] = None,
    ) -> Callable[[F], F]: ...

    def observe(
        self,
        func: Optional[F] = None,
        *,
        name: Optional[str] = None,
        as_type: Optional[ObservationTypeLiteralNoEvent] = None,
        capture_input: Optional[bool] = None,
        capture_output: Optional[bool] = None,
        transform_to_string: Optional[Callable[[Iterable], str]] = None,
    ) -> Union[F, Callable[[F], F]]:
        """Wrap a function to create and manage Langfuse tracing around its execution, supporting both synchronous and asynchronous functions.

        This decorator provides seamless integration of Langfuse observability into your codebase. It automatically creates
        spans or generations around function execution, capturing timing, inputs/outputs, and error states. The decorator
        intelligently handles both synchronous and asynchronous functions, preserving function signatures and type hints.

        Using OpenTelemetry's distributed tracing system, it maintains proper trace context propagation throughout your application,
        enabling you to see hierarchical traces of function calls with detailed performance metrics and function-specific details.

        Args:
            func (Optional[Callable]): The function to decorate. When used with parentheses @observe(), this will be None.
            name (Optional[str]): Custom name for the created trace or span. If not provided, the function name is used.
            as_type (Optional[Literal]): Set the observation type. Supported values:
                    "generation", "span", "agent", "tool", "chain", "retriever", "embedding", "evaluator", "guardrail".
                    Observation types are highlighted in the Langfuse UI for filtering and visualization.
                    The types "generation", "agent", "tool", "chain", "retriever", "embedding", "evaluator" create a span which
                    allows to set additional attributes such as model metrics..

        Returns:
            Callable: A wrapped version of the original function that automatically creates and manages Langfuse spans.

        Example:
            For general function tracing with automatic naming:
            ```python
            @observe()
            def process_user_request(user_id, query):
                # Function is automatically traced with name "process_user_request"
                return get_response(query)
            ```

            For language model generation tracking:
            ```python
            @observe(name="answer-generation", as_type="generation")
            async def generate_answer(query):
                # Creates a generation-type span with extended LLM metrics
                response = await openai.chat.completions.create(
                    model="gpt-4",
                    messages=[{"role": "user", "content": query}]
                )
                return response.choices[0].message.content
            ```

            For trace context propagation between functions:
            ```python
            @observe()
            def main_process():
                # Parent span is created
                return sub_process()  # Child span automatically connected to parent

            @observe()
            def sub_process():
                # Automatically becomes a child span of main_process
                return "result"
            ```

        Raises:
            Exception: Propagates any exceptions from the wrapped function after logging them in the trace.

        Notes:
            - The decorator preserves the original function's signature, docstring, and return type.
            - Proper parent-child relationships between spans are automatically maintained.
            - Special keyword arguments can be passed to control tracing:
              - langfuse_trace_id: Explicitly set the trace ID for this function call
              - langfuse_parent_observation_id: Explicitly set the parent span ID
              - langfuse_public_key: Use a specific Langfuse project (when multiple clients exist)
            - For async functions, the decorator returns an async function wrapper.
            - For sync functions, the decorator returns a synchronous wrapper.
        """
<<<<<<< HEAD
        valid_types = set(get_args(ObservationTypeLiteralNoEvent))
=======
        valid_types = set(get_observation_types_list(ObservationTypeLiteralNoEvent))
>>>>>>> 599ee516
        if as_type is not None and as_type not in valid_types:
            self._log.warning(
                f"Invalid as_type '{as_type}'. Valid types are: {', '.join(sorted(valid_types))}. Defaulting to 'span'."
            )
            as_type = "span"

        function_io_capture_enabled = os.environ.get(
            LANGFUSE_OBSERVE_DECORATOR_IO_CAPTURE_ENABLED, "True"
        ).lower() not in ("false", "0")

        should_capture_input = (
            capture_input if capture_input is not None else function_io_capture_enabled
        )

        should_capture_output = (
            capture_output
            if capture_output is not None
            else function_io_capture_enabled
        )

        def decorator(func: F) -> F:
            return (
                self._async_observe(
                    func,
                    name=name,
                    as_type=as_type,
                    capture_input=should_capture_input,
                    capture_output=should_capture_output,
                    transform_to_string=transform_to_string,
                )
                if asyncio.iscoroutinefunction(func)
                else self._sync_observe(
                    func,
                    name=name,
                    as_type=as_type,
                    capture_input=should_capture_input,
                    capture_output=should_capture_output,
                    transform_to_string=transform_to_string,
                )
            )

        """Handle decorator with or without parentheses.

        This logic enables the decorator to work both with and without parentheses:
        - @observe - Python passes the function directly to the decorator
        - @observe() - Python calls the decorator first, which must return a function decorator

        When called without arguments (@observe), the func parameter contains the function to decorate,
        so we directly apply the decorator to it. When called with parentheses (@observe()),
        func is None, so we return the decorator function itself for Python to apply in the next step.
        """
        if func is None:
            return decorator
        else:
            return decorator(func)

    def _async_observe(
        self,
        func: F,
        *,
        name: Optional[str],
        as_type: Optional[ObservationTypeLiteralNoEvent],
        capture_input: bool,
        capture_output: bool,
        transform_to_string: Optional[Callable[[Iterable], str]] = None,
    ) -> F:
        @wraps(func)
        async def async_wrapper(*args: Tuple[Any], **kwargs: Dict[str, Any]) -> Any:
            trace_id = cast(str, kwargs.pop("langfuse_trace_id", None))
            parent_observation_id = cast(
                str, kwargs.pop("langfuse_parent_observation_id", None)
            )
            trace_context: Optional[TraceContext] = (
                {
                    "trace_id": trace_id,
                    "parent_span_id": parent_observation_id,
                }
                if trace_id
                else None
            )
            final_name = name or func.__name__
            input = (
                self._get_input_from_func_args(
                    is_method=self._is_method(func),
                    func_args=args,
                    func_kwargs=kwargs,
                )
                if capture_input
                else None
            )
            public_key = cast(str, kwargs.pop("langfuse_public_key", None))

            # Set public key in execution context for nested decorated functions
            with _set_current_public_key(public_key):
                langfuse_client = get_client(public_key=public_key)
                context_manager: Optional[
                    Union[
                        _AgnosticContextManager[LangfuseGeneration],
                        _AgnosticContextManager[LangfuseSpan],
                        _AgnosticContextManager[LangfuseAgent],
                        _AgnosticContextManager[LangfuseTool],
                        _AgnosticContextManager[LangfuseChain],
                        _AgnosticContextManager[LangfuseRetriever],
                        _AgnosticContextManager[LangfuseEvaluator],
                        _AgnosticContextManager[LangfuseEmbedding],
                        _AgnosticContextManager[LangfuseGuardrail],
                    ]
                ] = (
                    langfuse_client.start_as_current_observation(
                        name=final_name,
                        as_type=as_type or "span",
                        trace_context=trace_context,
                        input=input,
                        end_on_exit=False,  # when returning a generator, closing on exit would be to early
                    )
                    if langfuse_client
                    else None
                )

                if context_manager is None:
                    return await func(*args, **kwargs)

                with context_manager as langfuse_span_or_generation:
                    is_return_type_generator = False

                    try:
                        result = await func(*args, **kwargs)

                        if capture_output is True:
                            if inspect.isgenerator(result):
                                is_return_type_generator = True

                                return self._wrap_sync_generator_result(
                                    langfuse_span_or_generation,
                                    result,
                                    transform_to_string,
                                )

                            if inspect.isasyncgen(result):
                                is_return_type_generator = True

                                return self._wrap_async_generator_result(
                                    langfuse_span_or_generation,
                                    result,
                                    transform_to_string,
                                )

                            langfuse_span_or_generation.update(output=result)

                        return result
                    except Exception as e:
                        langfuse_span_or_generation.update(
                            level="ERROR", status_message=str(e)
                        )

                        raise e
                    finally:
                        if not is_return_type_generator:
                            langfuse_span_or_generation.end()

        return cast(F, async_wrapper)

    def _sync_observe(
        self,
        func: F,
        *,
        name: Optional[str],
        as_type: Optional[ObservationTypeLiteralNoEvent],
        capture_input: bool,
        capture_output: bool,
        transform_to_string: Optional[Callable[[Iterable], str]] = None,
    ) -> F:
        @wraps(func)
        def sync_wrapper(*args: Any, **kwargs: Any) -> Any:
            trace_id = kwargs.pop("langfuse_trace_id", None)
            parent_observation_id = kwargs.pop("langfuse_parent_observation_id", None)
            trace_context: Optional[TraceContext] = (
                {
                    "trace_id": trace_id,
                    "parent_span_id": parent_observation_id,
                }
                if trace_id
                else None
            )
            final_name = name or func.__name__
            input = (
                self._get_input_from_func_args(
                    is_method=self._is_method(func),
                    func_args=args,
                    func_kwargs=kwargs,
                )
                if capture_input
                else None
            )
            public_key = kwargs.pop("langfuse_public_key", None)

            # Set public key in execution context for nested decorated functions
            with _set_current_public_key(public_key):
                langfuse_client = get_client(public_key=public_key)
                context_manager: Optional[
                    Union[
                        _AgnosticContextManager[LangfuseGeneration],
                        _AgnosticContextManager[LangfuseSpan],
                        _AgnosticContextManager[LangfuseAgent],
                        _AgnosticContextManager[LangfuseTool],
                        _AgnosticContextManager[LangfuseChain],
                        _AgnosticContextManager[LangfuseRetriever],
                        _AgnosticContextManager[LangfuseEvaluator],
                        _AgnosticContextManager[LangfuseEmbedding],
                        _AgnosticContextManager[LangfuseGuardrail],
                    ]
                ] = (
                    langfuse_client.start_as_current_observation(
                        name=final_name,
                        as_type=as_type or "span",
                        trace_context=trace_context,
                        input=input,
                        end_on_exit=False,  # when returning a generator, closing on exit would be to early
                    )
                    if langfuse_client
                    else None
                )

                if context_manager is None:
                    return func(*args, **kwargs)

                with context_manager as langfuse_span_or_generation:
                    is_return_type_generator = False

                    try:
                        result = func(*args, **kwargs)

                        if capture_output is True:
                            if inspect.isgenerator(result):
                                is_return_type_generator = True

                                return self._wrap_sync_generator_result(
                                    langfuse_span_or_generation,
                                    result,
                                    transform_to_string,
                                )

                            if inspect.isasyncgen(result):
                                is_return_type_generator = True

                                return self._wrap_async_generator_result(
                                    langfuse_span_or_generation,
                                    result,
                                    transform_to_string,
                                )

                            langfuse_span_or_generation.update(output=result)

                        return result
                    except Exception as e:
                        langfuse_span_or_generation.update(
                            level="ERROR", status_message=str(e)
                        )

                        raise e
                    finally:
                        if not is_return_type_generator:
                            langfuse_span_or_generation.end()

        return cast(F, sync_wrapper)

    @staticmethod
    def _is_method(func: Callable) -> bool:
        return (
            "self" in inspect.signature(func).parameters
            or "cls" in inspect.signature(func).parameters
        )

    def _get_input_from_func_args(
        self,
        *,
        is_method: bool = False,
        func_args: Tuple = (),
        func_kwargs: Dict = {},
    ) -> Dict:
        # Remove implicitly passed "self" or "cls" argument for instance or class methods
        logged_args = func_args[1:] if is_method else func_args

        return {
            "args": logged_args,
            "kwargs": func_kwargs,
        }

    def _wrap_sync_generator_result(
        self,
        langfuse_span_or_generation: Union[
            LangfuseSpan,
            LangfuseGeneration,
            LangfuseAgent,
            LangfuseTool,
            LangfuseChain,
            LangfuseRetriever,
            LangfuseEvaluator,
            LangfuseEmbedding,
            LangfuseGuardrail,
        ],
        generator: Generator,
        transform_to_string: Optional[Callable[[Iterable], str]] = None,
    ) -> Any:
        items = []

        try:
            for item in generator:
                items.append(item)

                yield item

        finally:
            output: Any = items

            if transform_to_string is not None:
                output = transform_to_string(items)

            elif all(isinstance(item, str) for item in items):
                output = "".join(items)

            langfuse_span_or_generation.update(output=output)
            langfuse_span_or_generation.end()

    async def _wrap_async_generator_result(
        self,
        langfuse_span_or_generation: Union[
            LangfuseSpan,
            LangfuseGeneration,
            LangfuseAgent,
            LangfuseTool,
            LangfuseChain,
            LangfuseRetriever,
            LangfuseEvaluator,
            LangfuseEmbedding,
            LangfuseGuardrail,
        ],
        generator: AsyncGenerator,
        transform_to_string: Optional[Callable[[Iterable], str]] = None,
    ) -> AsyncGenerator:
        items = []

        try:
            async for item in generator:
                items.append(item)

                yield item

        finally:
            output: Any = items

            if transform_to_string is not None:
                output = transform_to_string(items)

            elif all(isinstance(item, str) for item in items):
                output = "".join(items)

            langfuse_span_or_generation.update(output=output)
            langfuse_span_or_generation.end()


_decorator = LangfuseDecorator()

observe = _decorator.observe<|MERGE_RESOLUTION|>--- conflicted
+++ resolved
@@ -164,11 +164,7 @@
             - For async functions, the decorator returns an async function wrapper.
             - For sync functions, the decorator returns a synchronous wrapper.
         """
-<<<<<<< HEAD
-        valid_types = set(get_args(ObservationTypeLiteralNoEvent))
-=======
         valid_types = set(get_observation_types_list(ObservationTypeLiteralNoEvent))
->>>>>>> 599ee516
         if as_type is not None and as_type not in valid_types:
             self._log.warning(
                 f"Invalid as_type '{as_type}'. Valid types are: {', '.join(sorted(valid_types))}. Defaulting to 'span'."
