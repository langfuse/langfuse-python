from datetime import date, datetime, timezone
<<<<<<< HEAD
from json import JSONEncoder
from typing import Any
from langchain.load.serializable import Serializable

from pydantic import BaseModel
=======
from typing import Any
from json import JSONEncoder
from pydantic import BaseModel

# Attempt to import Serializable
try:
    from langchain.load.serializable import Serializable
except ImportError:
    # If Serializable is not available, set it to NoneType
    Serializable = type(None)
>>>>>>> ea7df26d


class EventSerializer(JSONEncoder):
    def default(self, obj: Any):
        if isinstance(obj, (date, datetime)):
            # Timezone-awareness check
            if obj.tzinfo is None or obj.tzinfo.utcoffset(obj) is None:
                obj = obj.replace(tzinfo=timezone.utc)
            return obj.isoformat()
        if isinstance(obj, BaseModel):
            return obj.dict()
<<<<<<< HEAD
        if isinstance(obj, Serializable):
            return obj.to_json()

        # If the object is of a type that the JSON encoder can handle, return the original object
=======
        # if langchain is not available, the Serializable type is NoneType
        if isinstance(obj, Serializable):
            return obj.to_json()

        # Standard JSON-encodable types
>>>>>>> ea7df26d
        if isinstance(obj, (dict, list, str, int, float, type(None))):
            return obj

        return JSONEncoder.default(self, obj)<|MERGE_RESOLUTION|>--- conflicted
+++ resolved
@@ -1,11 +1,4 @@
 from datetime import date, datetime, timezone
-<<<<<<< HEAD
-from json import JSONEncoder
-from typing import Any
-from langchain.load.serializable import Serializable
-
-from pydantic import BaseModel
-=======
 from typing import Any
 from json import JSONEncoder
 from pydantic import BaseModel
@@ -16,7 +9,6 @@
 except ImportError:
     # If Serializable is not available, set it to NoneType
     Serializable = type(None)
->>>>>>> ea7df26d
 
 
 class EventSerializer(JSONEncoder):
@@ -28,18 +20,11 @@
             return obj.isoformat()
         if isinstance(obj, BaseModel):
             return obj.dict()
-<<<<<<< HEAD
-        if isinstance(obj, Serializable):
-            return obj.to_json()
-
-        # If the object is of a type that the JSON encoder can handle, return the original object
-=======
         # if langchain is not available, the Serializable type is NoneType
         if isinstance(obj, Serializable):
             return obj.to_json()
 
         # Standard JSON-encodable types
->>>>>>> ea7df26d
         if isinstance(obj, (dict, list, str, int, float, type(None))):
             return obj
 
