<<<<<<< HEAD
from collections.abc import Sequence
from dataclasses import asdict, is_dataclass
=======
'''
@private
'''

>>>>>>> 3d0c28de
from datetime import date, datetime
from json import JSONEncoder
from typing import Any
from uuid import UUID

from pydantic import BaseModel

from langfuse.api.core import serialize_datetime

# Attempt to import Serializable
try:
    from langchain.load.serializable import Serializable
except ImportError:
    # If Serializable is not available, set it to NoneType
    Serializable = type(None)


class EventSerializer(JSONEncoder):
    def __init__(self, *args, **kwargs):
        super().__init__(*args, **kwargs)
        self.seen = set()  # Track seen objects to detect circular references

    def default(self, obj: Any):
        if isinstance(obj, (datetime)):
            # Timezone-awareness check
            return serialize_datetime(obj)

        # LlamaIndex StreamingAgentChatResponse and StreamingResponse is not serializable by default as it is a generator
        # Attention: These LlamaIndex objects are a also a dataclasses, so check for it first
        if "Streaming" in type(obj).__name__:
            return str(obj)

        if is_dataclass(obj):
            return asdict(obj)
        if isinstance(obj, UUID):
            return str(obj)
        if isinstance(obj, bytes):
            return obj.decode("utf-8")
        if isinstance(obj, (date)):
            return obj.isoformat()
        if isinstance(obj, BaseModel):
            return obj.dict()
        # if langchain is not available, the Serializable type is NoneType
        if Serializable is not None and isinstance(obj, Serializable):
            return obj.to_json()

        # Standard JSON-encodable types
        if isinstance(obj, (dict, list, str, int, float, type(None))):
            return obj
        if isinstance(obj, Sequence):
            return [self.default(item) for item in obj]

        if isinstance(obj, (tuple, set, frozenset)):
            return list(obj)

        if hasattr(obj, "__slots__"):
            return self.default(
                {slot: getattr(obj, slot, None) for slot in obj.__slots__}
            )
        elif hasattr(obj, "__dict__"):
            obj_id = id(obj)

            if obj_id in self.seen:
                # Break on circular references
                return type(obj).__name__
            else:
                self.seen.add(obj_id)
                result = {k: self.default(v) for k, v in vars(obj).items()}
                self.seen.remove(obj_id)

                return result

        else:
            # Return object type rather than JSONEncoder.default(obj) which simply raises a TypeError
            return type(obj).__name__

    def encode(self, obj: Any) -> str:
        self.seen.clear()  # Clear seen objects before each encode call
        return super().encode(obj)<|MERGE_RESOLUTION|>--- conflicted
+++ resolved
@@ -1,12 +1,10 @@
-<<<<<<< HEAD
 from collections.abc import Sequence
 from dataclasses import asdict, is_dataclass
-=======
+
 '''
 @private
 '''
 
->>>>>>> 3d0c28de
 from datetime import date, datetime
 from json import JSONEncoder
 from typing import Any
