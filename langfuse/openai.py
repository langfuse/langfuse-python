"""If you use the OpenAI Python SDK, you can use the Langfuse drop-in replacement to get full logging by changing only the import.

```diff
- import openai
+ from langfuse.openai import openai
```

Langfuse automatically tracks:

- All prompts/completions with support for streaming, async and functions
- Latencies
- API Errors
- Model usage (tokens) and cost (USD)

The integration is fully interoperable with the `observe()` decorator and the low-level tracing SDK.

See docs for more details: https://langfuse.com/docs/integrations/openai
"""

import logging
import types
from collections import defaultdict
from dataclasses import dataclass
from inspect import isclass
<<<<<<< HEAD
from typing import Optional
=======
from typing import List, Optional
>>>>>>> 67324c72

import openai.resources
from openai._types import NotGiven
from packaging.version import Version
from pydantic import BaseModel
from wrapt import wrap_function_wrapper

from langfuse import Langfuse
from langfuse.client import StatefulGenerationClient
from langfuse.decorators import langfuse_context
from langfuse.media import LangfuseMedia
from langfuse.utils import _get_timestamp
from langfuse.utils.langfuse_singleton import LangfuseSingleton

try:
    import openai
except ImportError:
    raise ModuleNotFoundError(
        "Please install OpenAI to use this feature: 'pip install openai'"
    )

try:
    from openai import AsyncAzureOpenAI, AsyncOpenAI, AzureOpenAI, OpenAI  # noqa: F401
except ImportError:
    AsyncAzureOpenAI = None
    AsyncOpenAI = None
    AzureOpenAI = None
    OpenAI = None

log = logging.getLogger("langfuse")


@dataclass
class OpenAiDefinition:
    module: str
    object: str
    method: str
    type: str
    sync: bool
    min_version: Optional[str] = None


OPENAI_METHODS_V0 = [
    OpenAiDefinition(
        module="openai",
        object="ChatCompletion",
        method="create",
        type="chat",
        sync=True,
    ),
    OpenAiDefinition(
        module="openai",
        object="Completion",
        method="create",
        type="completion",
        sync=True,
    ),
]


OPENAI_METHODS_V1 = [
    OpenAiDefinition(
        module="openai.resources.chat.completions",
        object="Completions",
        method="create",
        type="chat",
        sync=True,
    ),
    OpenAiDefinition(
        module="openai.resources.completions",
        object="Completions",
        method="create",
        type="completion",
        sync=True,
    ),
    OpenAiDefinition(
        module="openai.resources.chat.completions",
        object="AsyncCompletions",
        method="create",
        type="chat",
        sync=False,
    ),
    OpenAiDefinition(
        module="openai.resources.completions",
        object="AsyncCompletions",
        method="create",
        type="completion",
        sync=False,
    ),
    OpenAiDefinition(
        module="openai.resources.beta.chat.completions",
        object="Completions",
        method="parse",
        type="chat",
        sync=True,
        min_version="1.50.0",
    ),
    OpenAiDefinition(
        module="openai.resources.beta.chat.completions",
        object="AsyncCompletions",
        method="parse",
        type="chat",
        sync=False,
        min_version="1.50.0",
    ),
]


class OpenAiArgsExtractor:
    def __init__(
        self,
        name=None,
        metadata=None,
        trace_id=None,
        session_id=None,
        user_id=None,
        tags=None,
        parent_observation_id=None,
        langfuse_prompt=None,  # we cannot use prompt because it's an argument of the old OpenAI completions API
        **kwargs,
    ):
        self.args = {}
        self.args["name"] = name
        self.args["metadata"] = (
            metadata
            if "response_format" not in kwargs
            else {
                **(metadata or {}),
                "response_format": kwargs["response_format"].model_json_schema()
                if isclass(kwargs["response_format"])
                and issubclass(kwargs["response_format"], BaseModel)
                else kwargs["response_format"],
            }
        )
        self.args["trace_id"] = trace_id
        self.args["session_id"] = session_id
        self.args["user_id"] = user_id
        self.args["tags"] = tags
        self.args["parent_observation_id"] = parent_observation_id
        self.args["langfuse_prompt"] = langfuse_prompt
        self.kwargs = kwargs

    def get_langfuse_args(self):
        return {**self.args, **self.kwargs}

    def get_openai_args(self):
        return self.kwargs


def _langfuse_wrapper(func):
    def _with_langfuse(open_ai_definitions, initialize):
        def wrapper(wrapped, instance, args, kwargs):
            return func(open_ai_definitions, initialize, wrapped, args, kwargs)

        return wrapper

    return _with_langfuse


def _extract_chat_prompt(kwargs: any):
    """Extracts the user input from prompts. Returns an array of messages or dict with messages and functions"""
    prompt = {}

    if kwargs.get("functions") is not None:
        prompt.update({"functions": kwargs["functions"]})

    if kwargs.get("function_call") is not None:
        prompt.update({"function_call": kwargs["function_call"]})

    if kwargs.get("tools") is not None:
        prompt.update({"tools": kwargs["tools"]})

    if prompt:
        # uf user provided functions, we need to send these together with messages to langfuse
        prompt.update(
            {
                "messages": [
                    _process_message(message) for message in kwargs.get("messages", [])
                ],
            }
        )
        return prompt
    else:
        # vanilla case, only send messages in openai format to langfuse
        return [_process_message(message) for message in kwargs.get("messages", [])]


def _process_message(message):
    if not isinstance(message, dict):
        return message

    processed_message = {**message}

    content = processed_message.get("content", None)
    if not isinstance(content, list):
        return processed_message

    processed_content = []

    for content_part in content:
        if content_part.get("type") == "input_audio":
            audio_base64 = content_part.get("input_audio", {}).get("data", None)
            format = content_part.get("input_audio", {}).get("format", "wav")

            if audio_base64 is not None:
                base64_data_uri = f"data:audio/{format};base64,{audio_base64}"

                processed_content.append(
                    {
                        "type": "input_audio",
                        "input_audio": {
                            "data": LangfuseMedia(
                                None, base64_data_uri=base64_data_uri
                            ),
                            "format": format,
                        },
                    }
                )
        else:
            processed_content.append(content_part)

    processed_message["content"] = processed_content

    return processed_message


def _extract_chat_response(kwargs: any):
    """Extracts the llm output from the response."""
    response = {
        "role": kwargs.get("role", None),
    }

    audio_content = None

    if kwargs.get("function_call") is not None:
        response.update({"function_call": kwargs["function_call"]})

    if kwargs.get("tool_calls") is not None:
        response.update({"tool_calls": kwargs["tool_calls"]})

    if kwargs.get("audio") is not None:
        audio = kwargs["audio"].__dict__

        base64_data_uri = (
            f"data:audio/{audio.get('format', 'wav')};base64,{audio.get('data', None)}"
        )

        audio_content = [
            {"type": "text", "text": audio.get("transcript", None)},
            {
                "type": "output_audio",
                "output_audio": {
                    "data": LangfuseMedia(
                        None,
                        base64_data_uri=base64_data_uri,
                    ),
                    "format": audio.get("format", "wav"),
                },
            },
        ]

    response.update(
        {
            "content": kwargs.get("content", None) or audio_content,
        }
    )

    return response


def _get_langfuse_data_from_kwargs(
    resource: OpenAiDefinition, langfuse: Langfuse, start_time, kwargs
):
    name = kwargs.get("name", "OpenAI-generation")

    if name is None:
        name = "OpenAI-generation"

    if name is not None and not isinstance(name, str):
        raise TypeError("name must be a string")

    decorator_context_observation_id = langfuse_context.get_current_observation_id()
    decorator_context_trace_id = langfuse_context.get_current_trace_id()

    trace_id = kwargs.get("trace_id", None) or decorator_context_trace_id
    if trace_id is not None and not isinstance(trace_id, str):
        raise TypeError("trace_id must be a string")

    session_id = kwargs.get("session_id", None)
    if session_id is not None and not isinstance(session_id, str):
        raise TypeError("session_id must be a string")

    user_id = kwargs.get("user_id", None)
    if user_id is not None and not isinstance(user_id, str):
        raise TypeError("user_id must be a string")

    tags = kwargs.get("tags", None)
    if tags is not None and (
        not isinstance(tags, list) or not all(isinstance(tag, str) for tag in tags)
    ):
        raise TypeError("tags must be a list of strings")

    # Update trace params in decorator context if specified in openai call
    if decorator_context_trace_id:
        langfuse_context.update_current_trace(
            session_id=session_id, user_id=user_id, tags=tags
        )

    parent_observation_id = kwargs.get("parent_observation_id", None) or (
        decorator_context_observation_id
        if decorator_context_observation_id != decorator_context_trace_id
        else None
    )
    if parent_observation_id is not None and not isinstance(parent_observation_id, str):
        raise TypeError("parent_observation_id must be a string")
    if parent_observation_id is not None and trace_id is None:
        raise ValueError("parent_observation_id requires trace_id to be set")

    metadata = kwargs.get("metadata", {})

    if metadata is not None and not isinstance(metadata, dict):
        raise TypeError("metadata must be a dictionary")

    model = kwargs.get("model", None) or None

    prompt = None

    if resource.type == "completion":
        prompt = kwargs.get("prompt", None)
    elif resource.type == "chat":
        prompt = _extract_chat_prompt(kwargs)

    is_nested_trace = False
    if trace_id:
        is_nested_trace = True
        langfuse.trace(id=trace_id, session_id=session_id, user_id=user_id, tags=tags)
    else:
        trace_id = (
            decorator_context_trace_id
            or langfuse.trace(
                session_id=session_id,
                user_id=user_id,
                tags=tags,
                name=name,
                input=prompt,
                metadata=metadata,
            ).id
        )

    parsed_temperature = (
        kwargs.get("temperature", 1)
        if not isinstance(kwargs.get("temperature", 1), NotGiven)
        else 1
    )

    parsed_max_tokens = (
        kwargs.get("max_tokens", float("inf"))
        if not isinstance(kwargs.get("max_tokens", float("inf")), NotGiven)
        else float("inf")
    )

    parsed_top_p = (
        kwargs.get("top_p", 1)
        if not isinstance(kwargs.get("top_p", 1), NotGiven)
        else 1
    )

    parsed_frequency_penalty = (
        kwargs.get("frequency_penalty", 0)
        if not isinstance(kwargs.get("frequency_penalty", 0), NotGiven)
        else 0
    )

    parsed_presence_penalty = (
        kwargs.get("presence_penalty", 0)
        if not isinstance(kwargs.get("presence_penalty", 0), NotGiven)
        else 0
    )

    parsed_seed = (
        kwargs.get("seed", None)
        if not isinstance(kwargs.get("seed", None), NotGiven)
        else None
    )

    parsed_n = kwargs.get("n", 1) if not isinstance(kwargs.get("n", 1), NotGiven) else 1

    modelParameters = {
        "temperature": parsed_temperature,
        "max_tokens": parsed_max_tokens,  # casing?
        "top_p": parsed_top_p,
        "frequency_penalty": parsed_frequency_penalty,
        "presence_penalty": parsed_presence_penalty,
        "n": parsed_n,
    }
    if parsed_seed is not None:
        modelParameters["seed"] = parsed_seed

    langfuse_prompt = kwargs.get("langfuse_prompt", None)

    return {
        "name": name,
        "metadata": metadata,
        "trace_id": trace_id,
        "parent_observation_id": parent_observation_id,
        "user_id": user_id,
        "start_time": start_time,
        "input": prompt,
        "model_parameters": modelParameters,
        "model": model or None,
        "prompt": langfuse_prompt,
    }, is_nested_trace


def _create_langfuse_update(
    completion,
    generation: StatefulGenerationClient,
    completion_start_time,
    model=None,
    usage=None,
):
    update = {
        "end_time": _get_timestamp(),
        "output": completion,
        "completion_start_time": completion_start_time,
    }
    if model is not None:
        update["model"] = model

    if usage is not None:
        update["usage"] = usage

    generation.update(**update)


def _extract_streamed_openai_response(resource, chunks):
    completion = defaultdict(str) if resource.type == "chat" else ""
    model = None

    for chunk in chunks:
        if _is_openai_v1():
            chunk = chunk.__dict__

        model = model or chunk.get("model", None) or None
        usage = chunk.get("usage", None)

        choices = chunk.get("choices", [])

        for choice in choices:
            if _is_openai_v1():
                choice = choice.__dict__
            if resource.type == "chat":
                delta = choice.get("delta", None)

                if _is_openai_v1():
                    delta = delta.__dict__

                if delta.get("role", None) is not None:
                    completion["role"] = delta["role"]

                if delta.get("content", None) is not None:
                    completion["content"] = (
                        delta.get("content", None)
                        if completion["content"] is None
                        else completion["content"] + delta.get("content", None)
                    )
                elif delta.get("function_call", None) is not None:
                    curr = completion["function_call"]
                    tool_call_chunk = delta.get("function_call", None)

                    if not curr:
                        completion["function_call"] = {
                            "name": getattr(tool_call_chunk, "name", ""),
                            "arguments": getattr(tool_call_chunk, "arguments", ""),
                        }

                    else:
                        curr["name"] = curr["name"] or getattr(
                            tool_call_chunk, "name", None
                        )
                        curr["arguments"] += getattr(tool_call_chunk, "arguments", "")

                elif delta.get("tool_calls", None) is not None:
                    curr = completion["tool_calls"]
                    tool_call_chunk = getattr(
                        delta.get("tool_calls", None)[0], "function", None
                    )

                    if not curr:
                        completion["tool_calls"] = [
                            {
                                "name": getattr(tool_call_chunk, "name", ""),
                                "arguments": getattr(tool_call_chunk, "arguments", ""),
                            }
                        ]

                    elif getattr(tool_call_chunk, "name", None) is not None:
                        curr.append(
                            {
                                "name": getattr(tool_call_chunk, "name", None),
                                "arguments": getattr(
                                    tool_call_chunk, "arguments", None
                                ),
                            }
                        )

                    else:
                        curr[-1]["name"] = curr[-1]["name"] or getattr(
                            tool_call_chunk, "name", None
                        )
                        curr[-1]["arguments"] += getattr(
                            tool_call_chunk, "arguments", None
                        )

            if resource.type == "completion":
                completion += choice.get("text", None)

    def get_response_for_chat():
        return (
            completion["content"]
            or (
                completion["function_call"]
                and {
                    "role": "assistant",
                    "function_call": completion["function_call"],
                }
            )
            or (
                completion["tool_calls"]
                and {
                    "role": "assistant",
                    # "tool_calls": [{"function": completion["tool_calls"]}],
                    "tool_calls": [
                        {"function": data} for data in completion["tool_calls"]
                    ],
                }
            )
            or None
        )

    return (
        model,
        get_response_for_chat() if resource.type == "chat" else completion,
        usage.__dict__ if _is_openai_v1() and usage is not None else usage,
    )


def _get_langfuse_data_from_default_response(resource: OpenAiDefinition, response):
    if response is None:
        return None, "<NoneType response returned from OpenAI>", None

    model = response.get("model", None) or None

    completion = None
    if resource.type == "completion":
        choices = response.get("choices", [])
        if len(choices) > 0:
            choice = choices[-1]

            completion = choice.text if _is_openai_v1() else choice.get("text", None)
    elif resource.type == "chat":
        choices = response.get("choices", [])
        if len(choices) > 0:
            # If multiple choices were generated, we'll show all of them in the UI as a list.
            if len(choices) > 1:
                completion = [
                    _extract_chat_response(choice.message.__dict__)
                    if _is_openai_v1()
                    else choice.get("message", None)
                    for choice in choices
                ]
            else:
                choice = choices[0]
                completion = (
                    _extract_chat_response(choice.message.__dict__)
                    if _is_openai_v1()
                    else choice.get("message", None)
                )

    usage = response.get("usage", None)

    return (
        model,
        completion,
        usage.__dict__ if _is_openai_v1() and usage is not None else usage,
    )


def _is_openai_v1():
    return Version(openai.__version__) >= Version("1.0.0")


def _is_streaming_response(response):
    return (
        isinstance(response, types.GeneratorType)
        or isinstance(response, types.AsyncGeneratorType)
        or (_is_openai_v1() and isinstance(response, openai.Stream))
        or (_is_openai_v1() and isinstance(response, openai.AsyncStream))
    )


@_langfuse_wrapper
def _wrap(open_ai_resource: OpenAiDefinition, initialize, wrapped, args, kwargs):
    new_langfuse: Langfuse = initialize()

    start_time = _get_timestamp()
    arg_extractor = OpenAiArgsExtractor(*args, **kwargs)

    generation, is_nested_trace = _get_langfuse_data_from_kwargs(
        open_ai_resource, new_langfuse, start_time, arg_extractor.get_langfuse_args()
    )
    generation = new_langfuse.generation(**generation)
    try:
        openai_response = wrapped(**arg_extractor.get_openai_args())

        if _is_streaming_response(openai_response):
            return LangfuseResponseGeneratorSync(
                resource=open_ai_resource,
                response=openai_response,
                generation=generation,
                langfuse=new_langfuse,
                is_nested_trace=is_nested_trace,
            )

        else:
            model, completion, usage = _get_langfuse_data_from_default_response(
                open_ai_resource,
                (openai_response and openai_response.__dict__)
                if _is_openai_v1()
                else openai_response,
            )
            generation.update(
                model=model, output=completion, end_time=_get_timestamp(), usage=usage
            )

            # Avoiding the trace-update if trace-id is provided by user.
            if not is_nested_trace:
                new_langfuse.trace(id=generation.trace_id, output=completion)

        return openai_response
    except Exception as ex:
        log.warning(ex)
        model = kwargs.get("model", None) or None
        generation.update(
            end_time=_get_timestamp(),
            status_message=str(ex),
            level="ERROR",
            model=model,
            usage={"input_cost": 0, "output_cost": 0, "total_cost": 0},
        )
        raise ex


@_langfuse_wrapper
async def _wrap_async(
    open_ai_resource: OpenAiDefinition, initialize, wrapped, args, kwargs
):
    new_langfuse = initialize()
    start_time = _get_timestamp()
    arg_extractor = OpenAiArgsExtractor(*args, **kwargs)

    generation, is_nested_trace = _get_langfuse_data_from_kwargs(
        open_ai_resource, new_langfuse, start_time, arg_extractor.get_langfuse_args()
    )
    generation = new_langfuse.generation(**generation)
    try:
        openai_response = await wrapped(**arg_extractor.get_openai_args())

        if _is_streaming_response(openai_response):
            return LangfuseResponseGeneratorAsync(
                resource=open_ai_resource,
                response=openai_response,
                generation=generation,
                langfuse=new_langfuse,
                is_nested_trace=is_nested_trace,
            )

        else:
            model, completion, usage = _get_langfuse_data_from_default_response(
                open_ai_resource,
                (openai_response and openai_response.__dict__)
                if _is_openai_v1()
                else openai_response,
            )
            generation.update(
                model=model,
                output=completion,
                end_time=_get_timestamp(),
                usage=usage,
            )
            # Avoiding the trace-update if trace-id is provided by user.
            if not is_nested_trace:
                new_langfuse.trace(id=generation.trace_id, output=completion)

        return openai_response
    except Exception as ex:
        model = kwargs.get("model", None) or None
        generation.update(
            end_time=_get_timestamp(),
            status_message=str(ex),
            level="ERROR",
            model=model,
            usage={"input_cost": 0, "output_cost": 0, "total_cost": 0},
        )
        raise ex


class OpenAILangfuse:
    _langfuse: Optional[Langfuse] = None

    def initialize(self):
        self._langfuse = LangfuseSingleton().get(
            public_key=openai.langfuse_public_key,
            secret_key=openai.langfuse_secret_key,
            host=openai.langfuse_host,
            debug=openai.langfuse_debug,
            enabled=openai.langfuse_enabled,
            sdk_integration="openai",
            sample_rate=openai.langfuse_sample_rate,
        )

        return self._langfuse

    def flush(cls):
        cls._langfuse.flush()

    def langfuse_auth_check(self):
        """Check if the provided Langfuse credentials (public and secret key) are valid.

        Raises:
            Exception: If no projects were found for the provided credentials.

        Note:
            This method is blocking. It is discouraged to use it in production code.
        """
        if self._langfuse is None:
            self.initialize()

        return self._langfuse.auth_check()

    def register_tracing(self):
        resources = OPENAI_METHODS_V1 if _is_openai_v1() else OPENAI_METHODS_V0

        for resource in resources:
            if resource.min_version is not None and Version(
                openai.__version__
            ) < Version(resource.min_version):
                continue

            wrap_function_wrapper(
                resource.module,
                f"{resource.object}.{resource.method}",
                _wrap(resource, self.initialize)
                if resource.sync
                else _wrap_async(resource, self.initialize),
            )

        setattr(openai, "langfuse_public_key", None)
        setattr(openai, "langfuse_secret_key", None)
        setattr(openai, "langfuse_host", None)
        setattr(openai, "langfuse_debug", None)
        setattr(openai, "langfuse_enabled", True)
        setattr(openai, "langfuse_sample_rate", None)
        setattr(openai, "langfuse_mask", None)
        setattr(openai, "langfuse_auth_check", self.langfuse_auth_check)
        setattr(openai, "flush_langfuse", self.flush)


modifier = OpenAILangfuse()
modifier.register_tracing()


# DEPRECATED: Use `openai.langfuse_auth_check()` instead
def auth_check():
    if modifier._langfuse is None:
        modifier.initialize()

    return modifier._langfuse.auth_check()


class LangfuseResponseGeneratorSync:
    def __init__(
        self,
        *,
        resource,
        response,
        generation,
        langfuse,
        is_nested_trace,
    ):
        self.items = []

        self.resource = resource
        self.response = response
        self.generation = generation
        self.langfuse = langfuse
        self.is_nested_trace = is_nested_trace
        self.completion_start_time = None

    def __iter__(self):
        try:
            for i in self.response:
                self.items.append(i)

                if self.completion_start_time is None:
                    self.completion_start_time = _get_timestamp()

                yield i
        finally:
            self._finalize()

    def __next__(self):
        try:
            item = self.response.__next__()
            self.items.append(item)

            if self.completion_start_time is None:
                self.completion_start_time = _get_timestamp()

            return item

        except StopIteration:
            self._finalize()

            raise

    def __enter__(self):
        return self.__iter__()

    def __exit__(self, exc_type, exc_value, traceback):
        pass

    def _finalize(self):
        model, completion, usage = _extract_streamed_openai_response(
            self.resource, self.items
        )

        # Avoiding the trace-update if trace-id is provided by user.
        if not self.is_nested_trace:
            self.langfuse.trace(id=self.generation.trace_id, output=completion)

        _create_langfuse_update(
            completion,
            self.generation,
            self.completion_start_time,
            model=model,
            usage=usage,
        )


class LangfuseResponseGeneratorAsync:
    def __init__(
        self,
        *,
        resource,
        response,
        generation,
        langfuse,
        is_nested_trace,
    ):
        self.items = []

        self.resource = resource
        self.response = response
        self.generation = generation
        self.langfuse = langfuse
        self.is_nested_trace = is_nested_trace
        self.completion_start_time = None

    async def __aiter__(self):
        try:
            async for i in self.response:
                self.items.append(i)

                if self.completion_start_time is None:
                    self.completion_start_time = _get_timestamp()

                yield i
        finally:
            await self._finalize()

    async def __anext__(self):
        try:
            item = await self.response.__anext__()
            self.items.append(item)

            if self.completion_start_time is None:
                self.completion_start_time = _get_timestamp()

            return item

        except StopAsyncIteration:
            await self._finalize()

            raise

    async def __aenter__(self):
        return self.__aiter__()

    async def __aexit__(self, exc_type, exc_value, traceback):
        pass

    async def _finalize(self):
        model, completion, usage = _extract_streamed_openai_response(
            self.resource, self.items
        )

        # Avoiding the trace-update if trace-id is provided by user.
        if not self.is_nested_trace:
            self.langfuse.trace(id=self.generation.trace_id, output=completion)

        _create_langfuse_update(
            completion,
            self.generation,
            self.completion_start_time,
            model=model,
            usage=usage,
        )

    async def close(self) -> None:
        """Close the response and release the connection.

        Automatically called if the response body is read to completion.
        """
        await self.response.close()<|MERGE_RESOLUTION|>--- conflicted
+++ resolved
@@ -22,11 +22,8 @@
 from collections import defaultdict
 from dataclasses import dataclass
 from inspect import isclass
-<<<<<<< HEAD
-from typing import Optional
-=======
 from typing import List, Optional
->>>>>>> 67324c72
+
 
 import openai.resources
 from openai._types import NotGiven
