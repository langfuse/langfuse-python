import re
from typing import Any, Dict, List, Optional
from langchain_core.load import loads, dumps
from langchain_community.chat_models import (
    ChatAnthropic,
    ChatAnyscale,
    ChatBaichuan,
    QianfanChatEndpoint,
    BedrockChat,
    ChatDatabricks,
    ChatDeepInfra,
    ErnieBotChat,
    ChatEverlyAI,
    FakeListChatModel,
    ChatFireworks,
    GigaChat,
    ChatGooglePalm,
    GPTRouter,
    ChatHuggingFace,
    HumanInputChatModel,
    ChatHunyuan,
    ChatJavelinAIGateway,
    JinaChat,
    ChatKonko,
    ChatLiteLLM,
    ChatLiteLLMRouter,
    LlamaEdgeChatService,
    MiniMaxChat,
    ChatMlflow,
    ChatMLflowAIGateway,
    ChatOllama,
    ChatOpenAI,
    AzureChatOpenAI,
    PaiEasChatEndpoint,
    PromptLayerChatOpenAI,
    ChatSparkLLM,
    ChatVertexAI,
    VolcEngineMaasChat,
    ChatYandexGPT,
    ChatZhipuAI,
)
from langchain_community.llms.anthropic import Anthropic
from langchain_community.llms.bedrock import Bedrock
from langchain_community.llms.openai import OpenAI
from langchain_community.llms.openai import AzureOpenAI

# NOTE ON DEPENDENCIES:
# - since Jan 2024, there is https://pypi.org/project/langchain-openai/ which is a separate package and imports openai models.
#   Decided to not make this a dependency of langfuse as few people will have this. Need to match these models manually
# - langchain_community is loaded as a dependency of langchain, so we can use it here


def _extract_model_name(
    serialized: Dict[str, Any],
    **kwargs: Any,
):
    """
    Extracts the model name from the serialized or kwargs object. This is used to get the model names for Langfuse.
    """
    # we have to deal with ChatGoogleGenerativeAI and ChatMistralAI first, as
    # if we run loads(dumps(serialized)) on it, it will throw in case of missing api keys

    model = _extract_model_by_key(
        "ChatGoogleGenerativeAI",
        serialized,
        serialized,
        ["kwargs", "model"],
    )
    if model:
        return model

    model = _extract_model_by_key(
        "ChatMistralAI",
        serialized,
        serialized,
        ["kwargs", "model"],
    )
    if model:
        return model

    # checks if serializations is implemented. Otherwise, this will throw
    if serialized.get("type") != "not_implemented":
        try:
            # try to deserialize the model name from the serialized object
            # https://github.com/langchain-ai/langchain/blob/00a09e1b7117f3bde14a44748510fcccc95f9de5/libs/core/langchain_core/load/load.py#L112

            llm = loads(dumps(serialized))

            # openai models from langchain_openai, separate package, not installed with langchain

            # community models from langchain_community, separate package, installed with langchain
            if isinstance(llm, ChatAnthropic):
                return llm.model

            if isinstance(llm, Anthropic):
                return llm.model

            if isinstance(llm, ChatAnyscale):
                return llm.model_name

            # openai community models
            if isinstance(llm, AzureChatOpenAI):
                return llm.model_name

            if isinstance(llm, ChatOpenAI):
                return llm.model_name

            if isinstance(llm, OpenAI):
                return llm.model_name

<<<<<<< HEAD
        if isinstance(llm, AzureOpenAI):
            return (
                kwargs.get("invocation_params").get("model")
                + "-"
                + llm.serialized["kwargs"]["model_version"]
            )
=======
            if isinstance(llm, AzureOpenAI):
                print("AzureOpenAI", kwargs.get("invocation_params"))
                return (
                    kwargs.get("invocation_params").get("model")
                    + "-"
                    + llm.serialized["kwargs"]["model_version"]
                )
>>>>>>> 4e8bd879

            if isinstance(llm, ChatBaichuan):
                return llm.model

            if isinstance(llm, QianfanChatEndpoint):
                return llm.model

            if isinstance(llm, BedrockChat):
                return llm.model_id

            if isinstance(llm, Bedrock):
                return llm.model_id

            if isinstance(llm, ChatDatabricks):
                return llm.name

            if isinstance(llm, ChatDeepInfra):
                return llm.model_name

            if isinstance(llm, ErnieBotChat):
                return llm.model_name

            if isinstance(llm, ChatEverlyAI):
                return llm.model_name

            if isinstance(llm, FakeListChatModel):
                return None

            if isinstance(llm, ChatFireworks):
                return llm.model

            if isinstance(llm, GigaChat):
                return llm.model

            if isinstance(llm, ChatGooglePalm):
                return llm.model_name

            if isinstance(llm, GPTRouter):
                # taking the last model from the priority list
                # https://python.langchain.com/docs/integrations/chat/gpt_router

                return (
                    llm.models_priority_list[-1].name
                    if len(llm.models_priority_list) > 0
                    else None
                )

            if isinstance(llm, ChatHuggingFace):
                return llm.model_id

            if isinstance(llm, HumanInputChatModel):
                return llm.name

            if isinstance(llm, ChatHunyuan):
                return llm.name

            if isinstance(llm, ChatJavelinAIGateway):
                return llm.name

            if isinstance(llm, JinaChat):
                return None

            if isinstance(llm, ChatKonko):
                return llm.model

            if isinstance(llm, ChatLiteLLM):
                return llm.model_name

            if isinstance(llm, ChatLiteLLMRouter):
                return llm.model_name

            if isinstance(llm, LlamaEdgeChatService):
                return llm.model

            if isinstance(llm, MiniMaxChat):
                return llm.model

            if isinstance(llm, ChatMlflow):
                return None

            if isinstance(llm, ChatMLflowAIGateway):
                return None

            if isinstance(llm, ChatOllama):
                return llm.model

            if isinstance(llm, PaiEasChatEndpoint):
                return None

            if isinstance(llm, PromptLayerChatOpenAI):
                return None

            if isinstance(llm, ChatSparkLLM):
                return None

            if isinstance(llm, ChatVertexAI):
                return llm.model_name

            if isinstance(llm, VolcEngineMaasChat):
                return llm.model

            if isinstance(llm, ChatYandexGPT):
                return llm.model_name

            if isinstance(llm, ChatZhipuAI):
                return llm.model
        except Exception:
            # using a try .. except block to catch exceptions if the model load above fails as some library is not installed for example
            pass
    # try to extract the model manually

    model = _extract_model_by_key(
        "ChatVertexAI",
        serialized,
        serialized,
        ["kwargs", "model_name"],
    )
    if model:
        return model

    # openai new langchain-openai package
    model = _extract_model_by_key(
        "OpenAI",
        serialized,
        kwargs,
        ["invocation_params", "model_name"],
    )
    if model:
        return model

    model = _extract_model_by_key(
        "ChatOpenAI",
        serialized,
        kwargs,
        ["invocation_params", "model_name"],
    )
    if model:
        return model

    model = _extract_model_by_key(
        "AzureChatOpenAI",
        serialized,
        kwargs,
        ["invocation_params", "model"],
    )
    if model:
        return model

    if serialized.get("id")[-1] == "AzureChatOpenAI":
        if kwargs.get("invocation_params").get("model"):
            return kwargs.get("invocation_params").get("model")

    if serialized.get("id")[-1] == "AzureOpenAI":
        if kwargs.get("invocation_params").get("model_name"):
            return kwargs.get("invocation_params").get("model_name")

        deployment_name = None
        if serialized.get("kwargs").get("openai_api_version"):
            deployment_name = serialized.get("kwargs").get("deployment_version")
        deployment_version = None
        if serialized.get("kwargs").get("deployment_name"):
            deployment_name = serialized.get("kwargs").get("deployment_name")
        return deployment_name + "-" + deployment_version

    # anthropic
    model = _extract_model_by_pattern("Anthropic", serialized, "model", "anthropic")
    if model:
        return model

    # chatongyi
    model = _extract_model_by_pattern("ChatTongyi", serialized, "model_name")
    if model:
        return model

    # Cohere
    model = _extract_model_by_pattern("ChatCohere", serialized, "model")
    if model:
        return model
    model = _extract_model_by_pattern("Cohere", serialized, "model")
    if model:
        return model

    # huggingface
    model = _extract_model_by_pattern("HuggingFaceHub", serialized, "model")
    if model:
        return model

    model = _extract_model_by_key(
        "HuggingFacePipeline",
        serialized,
        kwargs,
        ["invocation_params", "model_id"],
    )
    if model:
        return model

    # textgen
    model = _extract_model_by_pattern("TextGen", serialized, "model", "text-gen")
    if model:
        return model

    return None


def _extract_model_with_regex(pattern: str, text: str):
    match = re.search(rf"{pattern}='(.*?)'", text)
    if match:
        return match.group(1)
    return None


def _extract_model_by_pattern(
    id: str, serialized: dict, pattern: str, default: Optional[str] = None
):
    if serialized.get("id")[-1] == id:
        extracted = _extract_model_with_regex(pattern, serialized["repr"])
        return extracted if extracted else default if default else None


def _extract_model_by_key(
    id: str,
    serialized: dict,
    object: dict,
    keys: List[str],
    default: Optional[str] = None,
):
    if serialized.get("id")[-1] == id:
        current_obj = object
        for key in keys:
            current_obj = current_obj.get(key)
            if not current_obj:
                raise ValueError(f"Key {key} not found in {object}")

        return current_obj if current_obj else default if default else None<|MERGE_RESOLUTION|>--- conflicted
+++ resolved
@@ -108,22 +108,12 @@
             if isinstance(llm, OpenAI):
                 return llm.model_name
 
-<<<<<<< HEAD
-        if isinstance(llm, AzureOpenAI):
-            return (
-                kwargs.get("invocation_params").get("model")
-                + "-"
-                + llm.serialized["kwargs"]["model_version"]
-            )
-=======
             if isinstance(llm, AzureOpenAI):
-                print("AzureOpenAI", kwargs.get("invocation_params"))
                 return (
                     kwargs.get("invocation_params").get("model")
                     + "-"
                     + llm.serialized["kwargs"]["model_version"]
                 )
->>>>>>> 4e8bd879
 
             if isinstance(llm, ChatBaichuan):
                 return llm.model
