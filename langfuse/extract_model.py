--- conflicted
+++ resolved
@@ -31,12 +31,8 @@
         ("HuggingFacePipeline", ["invocation_params", "model_id"], "kwargs"),
         ("BedrockChat", ["kwargs", "model_id"], "serialized"),
         ("Bedrock", ["kwargs", "model_id"], "serialized"),
-<<<<<<< HEAD
         ("ChatBedrock", ["kwargs", "model_id"], "serialized"),
-        ("LlamaCpp", ["invocation_params", "model_path"], "serialized"),
-=======
         ("LlamaCpp", ["invocation_params", "model_path"], "kwargs"),
->>>>>>> 850ef97c
     ]
 
     for model_name, keys, select_from in models_by_id:
