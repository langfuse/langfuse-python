--- conflicted
+++ resolved
@@ -140,10 +140,6 @@
             def create_span():
                 try:
                     new_body = body.copy(update={"id": new_span_id, "trace_id": new_trace_id})
-<<<<<<< HEAD
-=======
-
->>>>>>> bcb3cef1
                     if self.release is not None:
                         new_body = new_body.copy(update={"trace": {"release": self.release}})
                     self.log.debug(f"Creating span {new_body}...")
@@ -184,10 +180,6 @@
             def create_generation():
                 try:
                     new_body = body.copy(update={"id": new_generation_id, "trace_id": new_trace_id})
-<<<<<<< HEAD
-=======
-
->>>>>>> bcb3cef1
                     if self.release is not None:
                         new_body = new_body.copy(update={"trace": {"release": self.release}})
                     self.log.debug(f"Creating top-level generation {new_body}...")
