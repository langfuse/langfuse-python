from enum import Enum
import logging
import os
from typing import Literal, Optional
import typing
import uuid
from datetime import datetime
import datetime as dt

from langfuse.input_validation import (
    CreateEventValidation,
    CreateGenerationValidation,
    CreateScoreValidation,
    CreateSpanValidation,
    CreateTraceValidation,
    UpdateGenerationValidation,
    UpdateSpanValidation,
)

from langfuse.model import DatasetItem, CreateDatasetRunItemRequest, CreateDatasetRequest, CreateDatasetItemRequest, DatasetRun, ModelUsage, DatasetStatus

try:
    import pydantic.v1 as pydantic  # type: ignore
except ImportError:
    import pydantic  # type: ignore

from langfuse.api.client import FernLangfuse
from langfuse.model import Dataset
from langfuse.model import Observation
from langfuse.model import MapValue
from langfuse.model import TraceWithFullDetails

<<<<<<< HEAD
=======
from langfuse.api.client import FernLangfuse
from datetime import datetime
from langfuse.api.resources.commons.types.create_event_request import CreateEventRequest
from langfuse.api.resources.commons.types.create_generation_request import CreateGenerationRequest
from langfuse.api.resources.commons.types.create_span_request import CreateSpanRequest
from langfuse.api.resources.commons.types.dataset import Dataset
from langfuse.api.resources.commons.types.dataset_item import DatasetItem
from langfuse.api.resources.commons.types.observation import Observation
from langfuse.api.resources.commons.types.dataset_status import DatasetStatus
from langfuse.api.resources.score.types.create_score_request import CreateScoreRequest
from langfuse.api.resources.trace.types.create_trace_request import CreateTraceRequest
>>>>>>> ea7df26d
from langfuse.environment import get_common_release_envs
from langfuse.logging import clean_logger
from langfuse.request import LangfuseClient
from langfuse.task_manager import TaskManager
from langfuse.utils import convert_observation_to_event
from .version import __version__ as version


class Langfuse(object):
    log = logging.getLogger("langfuse")

    def __init__(
        self,
        public_key: Optional[str] = None,
        secret_key: Optional[str] = None,
        host: Optional[str] = None,
        release: Optional[str] = None,
        debug: bool = False,
        threads: int = 1,
        flush_at: int = 50,
        flush_interval: int = 0.5,
        max_retries=3,
        timeout=15,
    ):
        set_debug = debug if debug else (os.getenv("LANGFUSE_DEBUG", "False") == "True")

        if set_debug is True:
            # Ensures that debug level messages are logged when debug mode is on.
            # Otherwise, defaults to WARNING level.
            # See https://docs.python.org/3/howto/logging.html#what-happens-if-no-configuration-is-provided
            logging.basicConfig()
            self.log.setLevel(logging.DEBUG)

            clean_logger()
        else:
            self.log.setLevel(logging.WARNING)
            clean_logger()

        public_key = public_key if public_key else os.environ.get("LANGFUSE_PUBLIC_KEY")
        secret_key = secret_key if secret_key else os.environ.get("LANGFUSE_SECRET_KEY")
        self.base_url = host if host else os.environ.get("LANGFUSE_HOST", "https://cloud.langfuse.com")

        if not public_key:
            self.log.warning("public_key is not set.")
            raise ValueError("public_key is required, set as parameter or environment variable 'LANGFUSE_PUBLIC_KEY'")

        if not secret_key:
            self.log.warning("secret_key is not set.")
            raise ValueError("secret_key is required, set as parameter or environment variable 'LANGFUSE_SECRET_KEY'")

        self.client = FernLangfuse(
            base_url=self.base_url,
            username=public_key,
            password=secret_key,
            x_langfuse_sdk_name="python",
            x_langfuse_sdk_version=version,
            x_langfuse_public_key=public_key,
        )

        langfuse_client = LangfuseClient(
            public_key=public_key,
            secret_key=secret_key,
            base_url=self.base_url,
            version=version,
            timeout=timeout,
        )

        args = {"threads": threads, "flush_at": flush_at, "flush_interval": flush_interval, "max_retries": max_retries, "client": langfuse_client}

        if threads is not None:
            args["threads"] = threads

        self.task_manager = TaskManager(**args)

        self.trace_id = None

        self.release = self.get_release_value(release)

    def get_release_value(self, release: Optional[str] = None) -> Optional[str]:
        if release:
            return release
        elif "LANGFUSE_RELEASE" in os.environ:
            return os.environ["LANGFUSE_RELEASE"]
        else:
            return get_common_release_envs()

    def get_trace_id(self):
        return self.trace_id

    def get_trace_url(self):
        return f"{self.base_url}/trace/{self.trace_id}"

    def get_dataset(self, name: str):
        try:
            self.log.debug(f"Getting datasets {name}")
            dataset = self.client.datasets.get(dataset_name=name)

            items = [DatasetItemClient(i, langfuse=self) for i in dataset.items]

            return DatasetClient(dataset, items=items)
        except Exception as e:
            self.log.exception(e)
            raise e

    def get_dataset_item(self, id: str):
        try:
            self.log.debug(f"Getting dataset item {id}")
            dataset_item = self.client.dataset_items.get(id=id)
            return DatasetItemClient(dataset_item, langfuse=self)
        except Exception as e:
            self.log.exception(e)
            raise e

    def auth_check(self) -> bool:
        try:
            projects = self.client.projects.get()
            self.log.debug(f"Auth check successful, found {len(projects.data)} projects")
            if len(projects.data) == 0:
                raise Exception("Auth check failed, no project found for the keys provided.")
            return True

        except Exception as e:
            self.log.exception(e)
            raise e

    def get_dataset_run(
        self,
        dataset_name: str,
        dataset_run_name: str,
    ) -> DatasetRun:
        try:
            self.log.debug(f"Getting dataset runs for dataset {dataset_name} and run {dataset_run_name}")
            return self.client.datasets.get_runs(dataset_name=dataset_name, run_name=dataset_run_name)
        except Exception as e:
            self.log.exception(e)
            raise e

    def create_dataset(self, body: CreateDatasetRequest) -> Dataset:
        try:
            self.log.debug(f"Creating datasets {body}")
            return self.client.datasets.create(request=body)
        except Exception as e:
            self.log.exception(e)
            raise e

    def create_dataset_item(self, body: CreateDatasetItemRequest) -> DatasetItem:
        """
        Creates a dataset item. Upserts if an item with id already exists.
        """
        try:
            self.log.debug(f"Creating dataset item {body}")
            return self.client.dataset_items.create(request=body)
        except Exception as e:
            self.log.exception(e)
            raise e

    def get_trace(
        self,
        id: str,
    ) -> TraceWithFullDetails:
        try:
            self.log.debug(f"Getting trace {id}")
            return self.client.trace.get(id)
        except Exception as e:
            self.log.exception(e)
            raise e

    def get_generations(
        self,
        *,
        page: typing.Optional[int] = None,
        limit: typing.Optional[int] = None,
        name: typing.Optional[str] = None,
        user_id: typing.Optional[str] = None,
    ):
        try:
            self.log.debug(f"Getting generations... {page}, {limit}, {name}, {user_id}")
            return self.client.observations.get_many(page=page, limit=limit, name=name, user_id=user_id, type="GENERATION")
        except Exception as e:
            self.log.exception(e)
            raise e

    def get_observation(
        self,
        id: str,
    ) -> Observation:
        try:
            self.log.debug(f"Getting observation {id}")
            return self.client.observations.get(id)
        except Exception as e:
            self.log.exception(e)
            raise e

    def trace(
        self,
        *,
        id: typing.Optional[str] = None,
        name: typing.Optional[str] = None,
        user_id: typing.Optional[str] = None,
        version: typing.Optional[str] = None,
        metadata: typing.Optional[typing.Any] = None,
        **kwargs,
    ):
        try:
            new_id = str(uuid.uuid4()) if id is None else id
            self.trace_id = new_id

            new_dict = {"id": new_id, "name": name, "userId": user_id, "release": self.release, "version": version, "metadata": metadata}
            if kwargs is not None:
                new_dict.update(kwargs)

            new_body = CreateTraceValidation(**new_dict)

            self.log.debug(f"Creating trace {new_body}")
            event = {
                "id": str(uuid.uuid4()),
                "type": "trace-create",
                "body": new_body.dict(exclude_none=True),
            }

            self.task_manager.add_task(
                event,
            )

            return StatefulTraceClient(self.client, new_id, StateType.TRACE, new_id, self.task_manager)
        except Exception as e:
            self.log.exception(e)

    def score(
        self,
        *,
        name: str,
        value: float,
        trace_id: typing.Optional[str] = None,
        id: typing.Optional[str] = None,
        comment: typing.Optional[str] = None,
        observation_id: typing.Optional[str] = None,
        kwargs=None,
    ):
        try:
            new_id = str(uuid.uuid4()) if id is None else id

            new_dict = {
                "id": new_id,
                "trace_id": self.trace_id if trace_id is None else trace_id,
                "observation_id": observation_id,
                "name": name,
                "value": value,
                "comment": comment,
            }

            if kwargs is not None:
                new_dict.update(kwargs)

            self.log.debug(f"Creating score {new_dict}...")
            new_body = CreateScoreValidation(**new_dict)

            event = {
                "id": str(uuid.uuid4()),
                "type": "score-create",
                "body": new_body.dict(exclude_none=True),
            }

            self.task_manager.add_task(event)

            if observation_id is not None:
                return StatefulClient(self.client, observation_id, StateType.OBSERVATION, trace_id, self.task_manager)
            else:
                return StatefulClient(self.client, new_id, StateType.TRACE, new_id, self.task_manager)

        except Exception as e:
            self.log.exception(e)

    def span(
        self,
        *,
        id: typing.Optional[str] = None,
        trace_id: typing.Optional[str] = None,
        name: typing.Optional[str] = None,
        start_time: typing.Optional[dt.datetime] = None,
        end_time: typing.Optional[dt.datetime] = None,
        metadata: typing.Optional[typing.Any] = None,
        input: typing.Optional[typing.Any] = None,
        output: typing.Optional[typing.Any] = None,
        level: typing.Optional[Literal["DEBUG", "DEFAULT", "WARNING", "ERROR"]] = None,
        status_message: typing.Optional[str] = None,
        parent_observation_id: typing.Optional[str] = None,
        version: typing.Optional[str] = None,
        **kwargs,
    ):
        try:
            new_span_id = str(uuid.uuid4()) if id is None else id
            new_trace_id = str(uuid.uuid4()) if trace_id is None else trace_id
            self.trace_id = new_trace_id

            span_body = {
                "id": new_span_id,
                "trace_id": new_trace_id,
                "name": name,
                "start_time": start_time if start_time is not None else datetime.now(),
                "metadata": metadata,
                "input": input,
                "output": output,
                "level": level,
                "status_message": status_message,
                "parent_observation_id": parent_observation_id,
                "version": version,
                "end_time": end_time,
                "trace": {"release": self.release},
            }
            if kwargs is not None:
                span_body.update(kwargs)

            if trace_id is None:
                trace_dict = {
                    "id": new_trace_id,
                    "release": self.release,
                    "name": name,
                }

                trace_body = CreateTraceValidation(**trace_dict)

                event = {
                    "id": str(uuid.uuid4()),
                    "type": "trace-create",
                    "body": trace_body.dict(exclude_none=True),
                }

                self.log.debug(f"Creating trace {event}...")
                self.task_manager.add_task(event)

            self.log.debug(f"Creating span {span_body}...")
            span_body = CreateSpanValidation(**span_body)

            event = convert_observation_to_event(span_body, "SPAN")

            self.log.debug(f"Creating span {event}...")
            self.task_manager.add_task(event)

            return StatefulSpanClient(self.client, new_span_id, StateType.OBSERVATION, new_trace_id, self.task_manager)
        except Exception as e:
            self.log.exception(e)

    def generation(
        self,
        *,
        id: typing.Optional[str] = None,
        trace_id: typing.Optional[str] = None,
        name: typing.Optional[str] = None,
        start_time: typing.Optional[dt.datetime] = None,
        end_time: typing.Optional[dt.datetime] = None,
        metadata: typing.Optional[typing.Any] = None,
        input: typing.Optional[typing.Any] = None,
        output: typing.Optional[typing.Any] = None,
        level: typing.Optional[Literal["DEBUG", "DEFAULT", "WARNING", "ERROR"]] = None,
        status_message: typing.Optional[str] = None,
        parent_observation_id: typing.Optional[str] = None,
        version: typing.Optional[str] = None,
        completion_start_time: typing.Optional[dt.datetime] = None,
        model: typing.Optional[str] = None,
        model_parameters: typing.Optional[typing.Dict[str, MapValue]] = None,
        prompt: typing.Optional[typing.Any] = None,
        completion: typing.Optional[typing.Any] = None,
        usage: typing.Optional[typing.Union[pydantic.BaseModel, ModelUsage]] = None,
        **kwargs,
    ):
        try:
            new_trace_id = str(uuid.uuid4()) if trace_id is None else trace_id
            new_generation_id = str(uuid.uuid4()) if id is None else id
            self.trace_id = new_trace_id

            generation_body = {
                "id": new_generation_id,
                "trace_id": new_trace_id,
                "release": self.release,
                "name": name,
                "start_time": start_time if start_time is not None else datetime.now(),
                "metadata": metadata,
                "input": input,
                "output": output,
                "level": level,
                "status_message": status_message,
                "parent_observation_id": parent_observation_id,
                "version": version,
                "end_time": end_time,
                "completion_start_time": completion_start_time,
                "model": model,
                "model_parameters": model_parameters,
                "prompt": prompt,
                "completion": completion,
                "usage": _convert_usage_input(usage) if usage is not None else None,
                "trace": {"release": self.release},
            }
            if kwargs is not None:
                generation_body.update(kwargs)

            if trace_id is None:
                trace = {
                    "id": new_trace_id,
                    "release": self.release,
                    "name": name,
                }
                request = CreateTraceValidation(**trace)

                event = {
                    "id": str(uuid.uuid4()),
                    "type": "trace-create",
                    "body": request.dict(exclude_none=True),
                }

                self.log.debug(f"Creating trace {event}...")

                self.task_manager.add_task(event)

            request = CreateGenerationValidation(**generation_body)

            event = convert_observation_to_event(request, "GENERATION")

            self.log.debug(f"Creating top-level generation {event} ...")
            self.task_manager.add_task(event)

            return StatefulGenerationClient(self.client, new_generation_id, StateType.OBSERVATION, new_trace_id, self.task_manager)
        except Exception as e:
            self.log.exception(e)

    # On program exit, allow the consumer thread to exit cleanly.
    # This prevents exceptions and a messy shutdown when the
    # interpreter is destroyed before the daemon thread finishes
    # execution. However, it is *not* the same as flushing the queue!
    # To guarantee all messages have been delivered, you'll still need to call flush().
    def join(self):
        try:
            return self.task_manager.join()
        except Exception as e:
            self.log.exception(e)

    def flush(self):
        try:
            return self.task_manager.flush()
        except Exception as e:
            self.log.exception(e)

    def shutdown(self):
        try:
            return self.task_manager.shutdown()
        except Exception as e:
            self.log.exception(e)


class StateType(Enum):
    OBSERVATION = 1
    TRACE = 0


class StatefulClient(object):
    log = logging.getLogger("langfuse")

    def __init__(self, client: FernLangfuse, id: str, state_type: StateType, trace_id: str, task_manager: TaskManager):
        self.client = client
        self.trace_id = trace_id
        self.id = id
        self.state_type = state_type
        self.task_manager = task_manager

    def _add_state_to_event(self, body: dict):
        if self.state_type == StateType.OBSERVATION:
            body["parent_observation_id"] = self.id
            body["trace_id"] = self.trace_id
        else:
            body["trace_id"] = self.id
        return body

    def _add_default_values(self, body: dict):
        if body.get("startTime") is None:
            body["start_time"] = datetime.now()
        return body

    def generation(
        self,
        *,
        id: typing.Optional[str] = None,
        name: typing.Optional[str] = None,
        start_time: typing.Optional[dt.datetime] = None,
        end_time: typing.Optional[dt.datetime] = None,
        metadata: typing.Optional[typing.Any] = None,
        input: typing.Optional[typing.Any] = None,
        output: typing.Optional[typing.Any] = None,
        level: typing.Optional[Literal["DEBUG", "DEFAULT", "WARNING", "ERROR"]] = None,
        status_message: typing.Optional[str] = None,
        version: typing.Optional[str] = None,
        completion_start_time: typing.Optional[dt.datetime] = None,
        model: typing.Optional[str] = None,
        model_parameters: typing.Optional[typing.Dict[str, MapValue]] = None,
        prompt: typing.Optional[typing.Any] = None,
        completion: typing.Optional[typing.Any] = None,
        usage: typing.Optional[typing.Union[pydantic.BaseModel, ModelUsage]] = None,
        **kwargs,
    ):
        try:
            generation_id = str(uuid.uuid4()) if id is None else id

            generation_body = {
                "id": generation_id,
                "name": name,
                "start_time": start_time if start_time is not None else datetime.now(),
                "metadata": metadata,
                "input": input,
                "output": output,
                "level": level,
                "status_message": status_message,
                "version": version,
                "end_time": end_time,
                "completion_start_time": completion_start_time,
                "model": model,
                "model_parameters": model_parameters,
                "prompt": prompt,
                "completion": completion,
                "usage": _convert_usage_input(usage) if usage is not None else None,
            }

            if kwargs is not None:
                generation_body.update(kwargs)

            generation_body = self._add_state_to_event(generation_body)
            new_body = self._add_default_values(generation_body)

            new_body = CreateGenerationValidation(**new_body)

            self.log.debug(f"Creating generation {new_body}...")
            self.task_manager.add_task(
                convert_observation_to_event(new_body, "GENERATION"),
            )
            return StatefulGenerationClient(self.client, generation_id, StateType.OBSERVATION, self.trace_id, task_manager=self.task_manager)
        except Exception as e:
            self.log.exception(e)

    def span(
        self,
        *,
        id: typing.Optional[str] = None,
        name: typing.Optional[str] = None,
        start_time: typing.Optional[dt.datetime] = None,
        end_time: typing.Optional[dt.datetime] = None,
        metadata: typing.Optional[typing.Any] = None,
        input: typing.Optional[typing.Any] = None,
        output: typing.Optional[typing.Any] = None,
        level: typing.Optional[Literal["DEBUG", "DEFAULT", "WARNING", "ERROR"]] = None,
        status_message: typing.Optional[str] = None,
        version: typing.Optional[str] = None,
        **kwargs,
    ):
        try:
            span_id = str(uuid.uuid4()) if id is None else id

            span_body = {
                "id": span_id,
                "name": name,
                "start_time": start_time if start_time is not None else datetime.now(),
                "metadata": metadata,
                "input": input,
                "output": output,
                "level": level,
                "status_message": status_message,
                "version": version,
                "end_time": end_time,
            }

            if kwargs is not None:
                span_body.update(kwargs)

            self.log.debug(f"Creating span {span_body}...")

            new_dict = self._add_state_to_event(span_body)
            new_body = self._add_default_values(new_dict)

            request = CreateSpanValidation(**new_body)
            event = convert_observation_to_event(request, "SPAN")

            self.task_manager.add_task(event)
            return StatefulSpanClient(self.client, span_id, StateType.OBSERVATION, self.trace_id, task_manager=self.task_manager)
        except Exception as e:
            self.log.exception(e)

    def score(self, *, id: typing.Optional[str] = None, name: str, value: float, comment: typing.Optional[str] = None, kwargs=None):
        try:
            score_id = str(uuid.uuid4()) if id is None else id

            new_score = {
                "id": score_id,
                "trace_id": self.trace_id,
                "name": name,
                "value": value,
                "comment": comment,
            }

            if kwargs is not None:
                new_score.update(kwargs)

            self.log.debug(f"Creating score {new_score}...")

            new_dict = self._add_state_to_event(new_score)

            if self.state_type == StateType.OBSERVATION:
                new_dict["observationId"] = self.id

            request = CreateScoreValidation(**new_dict)

            event = {
                "id": str(uuid.uuid4()),
                "type": "score-create",
                "body": request.dict(exclude_none=True),
            }

            self.task_manager.add_task(event)
            return StatefulClient(self.client, self.id, StateType.OBSERVATION, self.trace_id, task_manager=self.task_manager)
        except Exception as e:
            self.log.exception(e)

    def event(
        self,
        *,
        id: typing.Optional[str] = None,
        name: typing.Optional[str] = None,
        start_time: typing.Optional[dt.datetime] = None,
        metadata: typing.Optional[typing.Any] = None,
        input: typing.Optional[typing.Any] = None,
        output: typing.Optional[typing.Any] = None,
        level: typing.Optional[Literal["DEBUG", "DEFAULT", "WARNING", "ERROR"]] = None,
        status_message: typing.Optional[str] = None,
        version: typing.Optional[str] = None,
        **kwargs,
    ):
        try:
            event_id = str(uuid.uuid4()) if id is None else id

            event_body = {
                "id": event_id,
                "name": name,
                "start_time": start_time if start_time is not None else datetime.now(),
                "metadata": metadata,
                "input": input,
                "output": output,
                "level": level,
                "status_message": status_message,
                "version": version,
            }

            if kwargs is not None:
                event_body.update(kwargs)

            new_dict = self._add_state_to_event(event_body)
            new_body = self._add_default_values(new_dict)

            request = CreateEventValidation(**new_body)

            event = convert_observation_to_event(request, "EVENT")
            self.log.debug(f"Creating event {event}...")
            self.task_manager.add_task(event)
            return StatefulClient(self.client, event_id, self.state_type, self.trace_id, self.task_manager)
        except Exception as e:
            self.log.exception(e)

    def get_trace_url(self):
        return f"{self.client._client_wrapper._base_url}/trace/{self.trace_id}"


class StatefulGenerationClient(StatefulClient):
    log = logging.getLogger("langfuse")

    def __init__(self, client: FernLangfuse, id: str, state_type: StateType, trace_id: str, task_manager: TaskManager):
        super().__init__(client, id, state_type, trace_id, task_manager)

    def update(
        self,
        *,
        name: typing.Optional[str] = None,
        start_time: typing.Optional[dt.datetime] = None,
        end_time: typing.Optional[dt.datetime] = None,
        metadata: typing.Optional[typing.Any] = None,
        input: typing.Optional[typing.Any] = None,
        output: typing.Optional[typing.Any] = None,
        level: typing.Optional[Literal["DEBUG", "DEFAULT", "WARNING", "ERROR"]] = None,
        status_message: typing.Optional[str] = None,
        version: typing.Optional[str] = None,
        completion_start_time: typing.Optional[dt.datetime] = None,
        model: typing.Optional[str] = None,
        model_parameters: typing.Optional[typing.Dict[str, MapValue]] = None,
        prompt: typing.Optional[typing.Any] = None,
        completion: typing.Optional[typing.Any] = None,
        usage: typing.Optional[typing.Union[pydantic.BaseModel, ModelUsage]] = None,
        **kwargs,
    ):
        try:
            generation_body = {
                "generationId": self.id,
                "name": name,
                "start_time": start_time,
                "metadata": metadata,
                "input": input,
                "output": output,
                "level": level,
                "status_message": status_message,
                "version": version,
                "end_time": end_time,
                "completion_start_time": completion_start_time,
                "model": model,
                "model_parameters": model_parameters,
                "prompt": prompt,
                "completion": completion,
                "usage": _convert_usage_input(usage) if usage is not None else None,
            }

            if kwargs is not None:
                generation_body.update(kwargs)
            self.log.debug(f"Update generation {generation_body}...")
            request = UpdateGenerationValidation(**generation_body)

            event = convert_observation_to_event(request, "GENERATION", True)
            self.log.debug(f"Update generation {event}...")
            self.task_manager.add_task(event)
            return StatefulGenerationClient(self.client, self.id, StateType.OBSERVATION, self.trace_id, task_manager=self.task_manager)
        except Exception as e:
            self.log.exception(e)

    def end(
        self,
        *,
        name: typing.Optional[str] = None,
        start_time: typing.Optional[dt.datetime] = None,
        end_time: typing.Optional[dt.datetime] = None,
        metadata: typing.Optional[typing.Any] = None,
        input: typing.Optional[typing.Any] = None,
        output: typing.Optional[typing.Any] = None,
        level: typing.Optional[Literal["DEBUG", "DEFAULT", "WARNING", "ERROR"]] = None,
        status_message: typing.Optional[str] = None,
        version: typing.Optional[str] = None,
        completion_start_time: typing.Optional[dt.datetime] = None,
        model: typing.Optional[str] = None,
        model_parameters: typing.Optional[typing.Dict[str, MapValue]] = None,
        prompt: typing.Optional[typing.Any] = None,
        completion: typing.Optional[typing.Any] = None,
        prompt_tokens: typing.Optional[int] = None,
        completion_tokens: typing.Optional[int] = None,
        total_tokens: typing.Optional[int] = None,
        **kwargs,
    ):
        try:
            generation_body = {
                "name": name,
                "start_time": start_time,
                "metadata": metadata,
                "input": input,
                "output": output,
                "level": level,
                "status_message": status_message,
                "version": version,
                "end_time": end_time if end_time is not None else datetime.now(),
                "completion_start_time": completion_start_time,
                "model": model,
                "model_parameters": model_parameters,
                "prompt": prompt,
                "completion": completion,
                "prompt_tokens": prompt_tokens,
                "completion_tokens": completion_tokens,
                "total_tokens": total_tokens,
            }
            if kwargs is not None:
                generation_body.update(kwargs)

            return self.update(**generation_body)

        except Exception as e:
            self.log.warning(e)


class StatefulSpanClient(StatefulClient):
    log = logging.getLogger("langfuse")

    def __init__(self, client: FernLangfuse, id: str, state_type: StateType, trace_id: str, task_manager: TaskManager):
        super().__init__(client, id, state_type, trace_id, task_manager)

    def update(
        self,
        *,
        name: typing.Optional[str] = None,
        start_time: typing.Optional[dt.datetime] = None,
        end_time: typing.Optional[dt.datetime] = None,
        metadata: typing.Optional[typing.Any] = None,
        input: typing.Optional[typing.Any] = None,
        output: typing.Optional[typing.Any] = None,
        level: typing.Optional[Literal["DEBUG", "DEFAULT", "WARNING", "ERROR"]] = None,
        status_message: typing.Optional[str] = None,
        version: typing.Optional[str] = None,
        **kwargs,
    ):
        try:
            span_body = {
                "spanId": self.id,
                "name": name,
                "start_time": start_time,
                "metadata": metadata,
                "input": input,
                "output": output,
                "level": level,
                "status_message": status_message,
                "version": version,
                "end_time": end_time,
            }
            if kwargs is not None:
                span_body.update(kwargs)
            self.log.debug(f"Update span {span_body}...")
            request = UpdateSpanValidation(**span_body)

            event = convert_observation_to_event(request, "SPAN", True)

            self.task_manager.add_task(event)
            return StatefulSpanClient(self.client, self.id, StateType.OBSERVATION, self.trace_id, task_manager=self.task_manager)
        except Exception as e:
            self.log.exception(e)

    def end(
        self,
        *,
        name: typing.Optional[str] = None,
        start_time: typing.Optional[dt.datetime] = None,
        end_time: typing.Optional[dt.datetime] = None,
        metadata: typing.Optional[typing.Any] = None,
        input: typing.Optional[typing.Any] = None,
        output: typing.Optional[typing.Any] = None,
        level: typing.Optional[Literal["DEBUG", "DEFAULT", "WARNING", "ERROR"]] = None,
        status_message: typing.Optional[str] = None,
        version: typing.Optional[str] = None,
        **kwargs,
    ):
        try:
            span_body = {
                "name": name,
                "start_time": start_time,
                "metadata": metadata,
                "input": input,
                "output": output,
                "level": level,
                "status_message": status_message,
                "version": version,
                "end_time": end_time if end_time is not None else datetime.now(),
            }
            if kwargs is not None:
                span_body.update(kwargs)

            return self.update(**span_body)

        except Exception as e:
            self.log.warning(e)

    def get_langchain_handler(self):
        from langfuse.callback import CallbackHandler

        return CallbackHandler(statefulClient=self)


class StatefulTraceClient(StatefulClient):
    log = logging.getLogger("langfuse")

    def __init__(self, client: FernLangfuse, id: str, state_type: StateType, trace_id: str, task_manager: TaskManager):
        super().__init__(client, id, state_type, trace_id, task_manager)
        self.task_manager = task_manager

    def get_langchain_handler(self):
        try:
            # adding this to ensure our users installed langchain
            import langchain  # noqa
            from langfuse.callback import CallbackHandler

            self.log.debug(f"Creating new handler for trace {self.id}")

            return CallbackHandler(statefulClient=self, debug=self.log.level == logging.DEBUG)
        except ImportError as e:
            self.log.exception(f"Could not import langchain. Some functionality may be missing. {e.message}")

        except Exception as e:
            self.log.exception(e)

    def getNewHandler(self):
        return self.get_langchain_handler()


class DatasetItemClient:
    id: str
    status: DatasetStatus
    input: typing.Any
    expected_output: typing.Optional[typing.Any]
    source_observation_id: typing.Optional[str]
    dataset_id: str
    created_at: dt.datetime
    updated_at: dt.datetime

    langfuse: Langfuse

    def __init__(self, dataset_item: DatasetItem, langfuse: Langfuse):
        self.id = dataset_item.id
        self.status = dataset_item.status
        self.input = dataset_item.input
        self.expected_output = dataset_item.expected_output
        self.source_observation_id = dataset_item.source_observation_id
        self.dataset_id = dataset_item.dataset_id
        self.created_at = dataset_item.created_at
        self.updated_at = dataset_item.updated_at

        self.langfuse = langfuse

    def flush(self, observation: StatefulClient, run_name: str):
        # flush the queue before creating the dataset run item
        # to ensure that all events are persistet.
        observation.task_manager.flush()

    def link(self, observation: typing.Union[StatefulClient, str], run_name: str):
        observation_id = None

        if isinstance(observation, StatefulClient):
            # flush the queue before creating the dataset run item
            # to ensure that all events are persisted.
            observation.task_manager.flush()
            observation_id = observation.id
        elif isinstance(observation, str):
            self.langfuse.flush()
            observation_id = observation
        else:
            raise ValueError("observation parameter must be either a StatefulClient or a string")

        logging.debug(f"Creating dataset run item: {run_name} {self.id} {observation_id}")
        self.langfuse.client.dataset_run_items.create(request=CreateDatasetRunItemRequest(runName=run_name, datasetItemId=self.id, observationId=observation_id))

    def get_langchain_handler(self, *, run_name: str):
        from langfuse.callback import CallbackHandler

        metadata = {"dataset_item_id": self.id, "run_name": run_name, "dataset_id": self.dataset_id}
        trace = self.langfuse.trace(name="dataset-run", metadata=metadata)
        span = trace.span(name="dataset-run", metadata=metadata)

        self.langfuse.flush()

        self.link(span, run_name)

        return CallbackHandler(statefulClient=span)


class DatasetClient:
    id: str
    name: str
    status: DatasetStatus
    project_id: str
    dataset_name: str
    created_at: dt.datetime
    updated_at: dt.datetime
    items: typing.List[DatasetItemClient]
    runs: typing.List[str]

    def __init__(self, dataset: Dataset, items: typing.List[DatasetItemClient]):
        self.id = dataset.id
        self.name = dataset.name
        self.status = dataset.status
        self.project_id = dataset.project_id
        self.dataset_name = dataset.name
        self.created_at = dataset.created_at
        self.updated_at = dataset.updated_at
        self.items = items
        self.runs = dataset.runs


def _convert_usage_input(usage: typing.Union[pydantic.BaseModel, ModelUsage]):
    """Converts any usage input to a FlexibleUsage object"""

    if isinstance(usage, pydantic.BaseModel):
        usage = usage.dict()

    # validate that usage object has input, output, total, usage
    is_langfuse_usage = any(k in usage for k in ("input", "output", "total", "usage"))
    is_openai_usage = any(k in usage for k in ("promptTokens", "prompt_tokens", "completionTokens", "completion_tokens", "totalTokens", "total_tokens"))

    if not is_langfuse_usage and not is_openai_usage:
        raise ValueError("Usage object must have either {input, output, total, usage} or {promptTokens, completionTokens, totalTokens}")

    def extract_by_priority(usage: dict, keys: list[str]) -> typing.Optional[int]:
        """Extracts the first key that exists in usage"""
        for key in keys:
            if key in usage:
                return int(usage[key])
        return None

    if is_openai_usage:
        # convert to langfuse usage
        usage = {
            "input": extract_by_priority(usage, ["promptTokens", "prompt_tokens"]),
            "output": extract_by_priority(usage, ["completionTokens", "completion_tokens"]),
            "total": extract_by_priority(usage, ["totalTokens", "total_tokens"]),
            "unit": "TOKENS",
        }

    return usage<|MERGE_RESOLUTION|>--- conflicted
+++ resolved
@@ -30,20 +30,6 @@
 from langfuse.model import MapValue
 from langfuse.model import TraceWithFullDetails
 
-<<<<<<< HEAD
-=======
-from langfuse.api.client import FernLangfuse
-from datetime import datetime
-from langfuse.api.resources.commons.types.create_event_request import CreateEventRequest
-from langfuse.api.resources.commons.types.create_generation_request import CreateGenerationRequest
-from langfuse.api.resources.commons.types.create_span_request import CreateSpanRequest
-from langfuse.api.resources.commons.types.dataset import Dataset
-from langfuse.api.resources.commons.types.dataset_item import DatasetItem
-from langfuse.api.resources.commons.types.observation import Observation
-from langfuse.api.resources.commons.types.dataset_status import DatasetStatus
-from langfuse.api.resources.score.types.create_score_request import CreateScoreRequest
-from langfuse.api.resources.trace.types.create_trace_request import CreateTraceRequest
->>>>>>> ea7df26d
 from langfuse.environment import get_common_release_envs
 from langfuse.logging import clean_logger
 from langfuse.request import LangfuseClient
@@ -244,6 +230,8 @@
         name: typing.Optional[str] = None,
         user_id: typing.Optional[str] = None,
         version: typing.Optional[str] = None,
+        input: typing.Optional[typing.Any] = None,
+        output: typing.Optional[typing.Any] = None,
         metadata: typing.Optional[typing.Any] = None,
         **kwargs,
     ):
@@ -251,7 +239,7 @@
             new_id = str(uuid.uuid4()) if id is None else id
             self.trace_id = new_id
 
-            new_dict = {"id": new_id, "name": name, "userId": user_id, "release": self.release, "version": version, "metadata": metadata}
+            new_dict = {"id": new_id, "name": name, "userId": user_id, "release": self.release, "version": version, "metadata": metadata, "input": input, "output": output}
             if kwargs is not None:
                 new_dict.update(kwargs)
 
