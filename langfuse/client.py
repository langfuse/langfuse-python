--- conflicted
+++ resolved
@@ -65,11 +65,7 @@
         max_retries=3,
         timeout=15,
         sdk_integration: str = "default",
-<<<<<<< HEAD
         session: Optional[httpx.Client] = None
-=======
-        httpx_client: httpx.Client = None,
->>>>>>> 86204451
     ):
         set_debug = debug if debug else (os.getenv("LANGFUSE_DEBUG", "False") == "True")
 
