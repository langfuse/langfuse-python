--- conflicted
+++ resolved
@@ -3,11 +3,8 @@
 import os
 from typing import Optional
 import uuid
-<<<<<<< HEAD
+from langfuse.api.client import FintoLangfuse
 from datetime import datetime
-=======
-from langfuse.api.client import FintoLangfuse
->>>>>>> 086788e2
 from langfuse.api.resources.commons.types.create_event_request import CreateEventRequest
 from langfuse.api.resources.commons.types.create_generation_request import CreateGenerationRequest
 from langfuse.api.resources.commons.types.create_span_request import CreateSpanRequest
@@ -381,6 +378,14 @@
             self.update(UpdateGeneration(endTime=end_time))
             self.log.debug(f"Generation ended at {end_time}")
         except Exception as e:
+            self.log.exception(e)
+
+    def end(self):
+        try:
+            end_time = datetime.now()
+            self.update(UpdateGeneration(endTime=end_time))
+            self.log.debug(f"Generation ended at {end_time}")
+        except Exception as e:
             self.log.warning(e)
 
 
@@ -409,8 +414,7 @@
                 self.client, self.id, StateType.OBSERVATION, self.trace_id, task_manager=self.task_manager
             )
         except Exception as e:
-<<<<<<< HEAD
-            self.log.warning(e)
+            self.log.exception(e)
 
     def end(self):
         try:
@@ -419,8 +423,6 @@
             self.log.debug(f"Span ended at {end_time}")
         except Exception as e:
             self.log.warning(e)
-=======
-            self.log.exception(e)
 
 
 class StatefulTraceClient(StatefulClient):
@@ -433,5 +435,4 @@
     def getNewHandler(self):
         from langfuse.callback import CallbackHandler
 
-        return CallbackHandler(statefulTraceClient=self)
->>>>>>> 086788e2
+        return CallbackHandler(statefulTraceClient=self)