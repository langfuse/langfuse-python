--- conflicted
+++ resolved
@@ -1,22 +1,13 @@
 import atexit
-<<<<<<< HEAD
-from datetime import datetime, timezone
-=======
->>>>>>> a45c3990
 import json
 import logging
 import queue
 import threading
-<<<<<<< HEAD
+from queue import Empty, Queue
 import time
 from typing import List, Any
-=======
+from datetime import datetime
 import typing
-from datetime import datetime
-from queue import Empty, Queue
-from typing import List
-
-import monotonic
 from dateutil.tz import tzutc
 
 try:
@@ -24,7 +15,6 @@
 except ImportError:
     import pydantic  # type: ignore
 
->>>>>>> a45c3990
 
 import backoff
 
@@ -157,16 +147,7 @@
         """Pause the consumer."""
         self.running = False
 
-<<<<<<< HEAD
     def _upload_batch(self, batch: List[Any]):
-        self._log.warn("uploading batch of %d items", len(batch))
-
-        @backoff.on_exception(backoff.expo, Exception, max_tries=self._max_retries)
-        def execute_task_with_backoff(batch: List[Any]):
-            self._log.debug("uploading batch of %d items", len(batch))
-            return self._client.batch_post(gzip=False, batch=batch)
-=======
-    def _upload_batch(self, batch: List[any]):
         self._log.debug("uploading batch of %d items", len(batch))
 
         metadata = LangfuseMetadata(
@@ -178,9 +159,8 @@
         ).dict()
 
         @backoff.on_exception(backoff.expo, Exception, max_tries=self._max_retries)
-        def execute_task_with_backoff(batch: [any]):
+        def execute_task_with_backoff(batch: list[Any]):
             return self._client.batch_post(gzip=False, batch=batch, metadata=metadata)
->>>>>>> a45c3990
 
         execute_task_with_backoff(batch)
         self._log.debug("successfully uploaded batch of %d items", len(batch))
@@ -251,15 +231,10 @@
 
     def add_task(self, event: dict):
         try:
-<<<<<<< HEAD
-            self._log.debug("Adding task")
-            event["timestamp"] = datetime.now(timezone.utc)
-=======
             self._log.debug(f"adding task {event}")
             json.dumps(event, cls=EventSerializer)
             event["timestamp"] = datetime.utcnow().replace(tzinfo=tzutc())
 
->>>>>>> a45c3990
             self._queue.put(event, block=False)
         except queue.Full:
             self._log.warning("analytics-python queue is full")
