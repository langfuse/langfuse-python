import atexit
from datetime import datetime, timedelta
from enum import Enum
import logging
import queue
import threading


logger = logging.getLogger("Langfuse")
logger.setLevel(logging.INFO)


class Task:
    def __init__(self, task_id, function, predecessor_id: str = None):
        self.task_id = task_id
        self.predecessor_id = predecessor_id
        self.function = function
        self.result = None
        self.timestamp = None
        self.lock = threading.Lock()
        self.status = TaskStatus.UNSCHEDULED


class TaskStatus(Enum):
    SUCCESS = "success"
    FAIL = "fail"
    UNSCHEDULED = "unscheduled"


class TaskManager(object):
    log = logging.getLogger("langfuse")

    def __init__(self, debug=False, max_task_queue_size=10_000, max_task_age=600):
        self.max_task_queue_size = max_task_queue_size
        self.queue = queue.Queue(max_task_queue_size)
        self.consumer_thread = None
        self.result_mapping = {}
        self.max_task_age = max_task_age
        if debug:
            # Ensures that debug level messages are logged when debug mode is on.
            # Otherwise, defaults to WARNING level. See https://docs.python.org/3/howto/logging.html#what-happens-if-no-configuration-is-provided
            logging.basicConfig()
            self.log.setLevel(logging.DEBUG)
        else:
            self.log.setLevel(logging.WARNING)

        self.init_resources()

        # cleans up when the python interpreter closes
        atexit.register(self.join)

    def init_resources(self):
        self.consumer_thread = Consumer(self.queue, self.result_mapping, self.max_task_age)
        self.consumer_thread.start()

    def add_task(self, task_id, function, predecessor_id=None):
        try:
<<<<<<< HEAD
            self.log.debug(f"Adding task {task_id} with predecessor {predecessor_id}")
=======
            logger.info(f"Adding task {task_id} with predecessor {predecessor_id}")
>>>>>>> 21e1e495
            if self.consumer_thread is None or not self.consumer_thread.is_alive():
                self.init_resources()
            task = Task(task_id, function, predecessor_id)

            self.queue.put(task, block=False)
<<<<<<< HEAD
            self.log.debug(f"Task {task_id} added to queue")
        except queue.Full:
            self.log.warning("analytics-python queue is full")
            return False
        except Exception as e:
            self.log.warning(f"Exception in adding task {task_id} {e}")
=======
            logger.info(f"Task {task_id} added to queue")
        except queue.Full:
            logger.warning("analytics-python queue is full")
            return False
        except Exception as e:
            logger.error(f"Exception in adding task {task_id} {e}")
>>>>>>> 21e1e495
            return False

    def flush(self):
        """Forces a flush from the internal queue to the server"""
<<<<<<< HEAD
        self.log.debug("flushing queue")
=======
        logger.info("flushing queue")
>>>>>>> 21e1e495
        queue = self.queue
        size = queue.qsize()
        queue.join()
        # Note that this message may not be precise, because of threading.
<<<<<<< HEAD
        self.log.debug("successfully flushed about %s items.", size)
=======
        logger.info("successfully flushed about %s items.", size)
>>>>>>> 21e1e495

    def join(self):
        """Ends the consumer thread once the queue is empty.
        Blocks execution until finished
        """
<<<<<<< HEAD
        self.log.debug("joining consumer thread")
=======
        logger.info("joining consumer thread")
>>>>>>> 21e1e495
        self.consumer_thread.pause()
        try:
            self.consumer_thread.join()
        except RuntimeError:
            # consumer thread has not started
            pass
<<<<<<< HEAD
        self.log.debug("consumer thread joined")

    def shutdown(self):
        """Flush all messages and cleanly shutdown the client"""
        self.log.debug("shutdown initiated")
        self.flush()
        self.join()
        self.log.debug("shutdown completed")
=======
        logger.info("consumer thread joined")

    def shutdown(self):
        """Flush all messages and cleanly shutdown the client"""
        logger.info("shutdown initiated")
        self.flush()
        self.join()
        logger.info("shutdown completed")
>>>>>>> 21e1e495

    def get_result(self, task_id):
        try:
            return self.result_mapping.get(task_id)
        except Exception as e:
<<<<<<< HEAD
            self.log.warning(f"Exception in getting result for task {task_id} {e}")
=======
            logger.error(f"Exception in getting result for task {task_id} {e}")
>>>>>>> 21e1e495


class Consumer(threading.Thread):
    log = logging.getLogger("langfuse")

    def __init__(self, queue, result_mapping, max_task_age):
        """Create a consumer thread."""

        threading.Thread.__init__(self)
        # Make consumer a daemon thread so that it doesn't block program exit
        self.daemon = True
        self.queue = queue
        # It's important to set running in the constructor: if we are asked to
        # pause immediately after construction, we might set running to True in
        # run() *after* we set it to False in pause... and keep running
        # forever.
        self.running = True
        self.result_mapping = result_mapping
        self.max_task_age = max_task_age

    def run(self):
        """Runs the consumer."""
<<<<<<< HEAD
        self.log.debug("consumer is running...")
        while self.running:
            try:
                self.log.debug("consumer looping")
=======
        logger.info("consumer is running...")
        while self.running:
            try:
                logger.info("consumer looping")
>>>>>>> 21e1e495
                self._prune_old_tasks(self.max_task_age)

                # elapsed = time.monotonic.monotonic() - start_time
                task = self.queue.get(block=True, timeout=1)

                self.result_mapping[task.task_id] = task

<<<<<<< HEAD
                self.log.debug(f"Task {task.task_id} received from the queue")

                self._execute_task(task)
                self.log.debug(f"Task {task.task_id} done")
=======
                logger.info(f"Task {task.task_id} received from the queue")

                self._execute_task(task)
                logger.info(f"Task {task.task_id} done")
>>>>>>> 21e1e495
                self.queue.task_done()

            except queue.Empty:
                break

<<<<<<< HEAD
        self.log.debug("consumer exited.")
=======
        logger.debug("consumer exited.")
>>>>>>> 21e1e495

    def pause(self):
        """Pause the consumer."""
        self.running = False

    def _execute_task(self, task: Task):
        try:
<<<<<<< HEAD
            self.log.debug(f"Task {task.task_id} executing")
=======
            logger.info(f"Task {task.task_id} executing")
>>>>>>> 21e1e495

            result = None
            with task.lock:
                try:
                    result = task.function()
                    self.result_mapping[task.task_id].result = result
                    self.result_mapping[task.task_id].status = TaskStatus.SUCCESS
                    self.result_mapping[task.task_id].timestamp = datetime.now()
<<<<<<< HEAD
                    self.log.debug(f"Task {task.task_id} done with result {result}")
=======
                    logger.info(f"Task {task.task_id} done with result {result}")
>>>>>>> 21e1e495
                except Exception as e:
                    self.result_mapping[task.task_id].result = e
                    self.result_mapping[task.task_id].status = TaskStatus.FAIL
                    self.result_mapping[task.task_id].timestamp = datetime.now()
<<<<<<< HEAD
                    self.log.debug(f"Task {task.task_id} failed with exception {e} ")
        except Exception as e:
            self.log.warning(f"Exception in the task {task.task_id} {e}")

    def _prune_old_tasks(self, delta: int):
        try:
            self.log.debug("Pruning old tasks")
=======
                    logger.info(f"Task {task.task_id} failed with exception {e} ")
        except Exception as e:
            logger.error(f"Exception in the task {task.task_id} {e}")

    def _prune_old_tasks(self, delta: int):
        try:
            logger.info("Pruning old tasks")
>>>>>>> 21e1e495
            now = datetime.now()

            to_remove = [
                task_id
                for task_id, task in self.result_mapping.items()
                if task.status in [TaskStatus.SUCCESS, TaskStatus.FAIL]
                and task.timestamp
                and now - task.timestamp > timedelta(seconds=delta)
            ]
            for task_id in to_remove:
                self.result_mapping.pop(task_id, None)
<<<<<<< HEAD
                self.log.debug(f"Task {task_id} pruned due to age")
        except Exception as e:
            self.log.error(f"Exception in pruning old tasks {e}")
=======
                logger.info(f"Task {task_id} pruned due to age")
        except Exception as e:
            logger.error(f"Exception in pruning old tasks {e}")
>>>>>>> 21e1e495
<|MERGE_RESOLUTION|>--- conflicted
+++ resolved
@@ -4,10 +4,6 @@
 import logging
 import queue
 import threading
-
-
-logger = logging.getLogger("Langfuse")
-logger.setLevel(logging.INFO)
 
 
 class Task:
@@ -55,66 +51,40 @@
 
     def add_task(self, task_id, function, predecessor_id=None):
         try:
-<<<<<<< HEAD
             self.log.debug(f"Adding task {task_id} with predecessor {predecessor_id}")
-=======
-            logger.info(f"Adding task {task_id} with predecessor {predecessor_id}")
->>>>>>> 21e1e495
             if self.consumer_thread is None or not self.consumer_thread.is_alive():
                 self.init_resources()
             task = Task(task_id, function, predecessor_id)
 
             self.queue.put(task, block=False)
-<<<<<<< HEAD
             self.log.debug(f"Task {task_id} added to queue")
         except queue.Full:
             self.log.warning("analytics-python queue is full")
             return False
         except Exception as e:
             self.log.warning(f"Exception in adding task {task_id} {e}")
-=======
-            logger.info(f"Task {task_id} added to queue")
-        except queue.Full:
-            logger.warning("analytics-python queue is full")
-            return False
-        except Exception as e:
-            logger.error(f"Exception in adding task {task_id} {e}")
->>>>>>> 21e1e495
             return False
 
     def flush(self):
         """Forces a flush from the internal queue to the server"""
-<<<<<<< HEAD
         self.log.debug("flushing queue")
-=======
-        logger.info("flushing queue")
->>>>>>> 21e1e495
         queue = self.queue
         size = queue.qsize()
         queue.join()
         # Note that this message may not be precise, because of threading.
-<<<<<<< HEAD
         self.log.debug("successfully flushed about %s items.", size)
-=======
-        logger.info("successfully flushed about %s items.", size)
->>>>>>> 21e1e495
 
     def join(self):
         """Ends the consumer thread once the queue is empty.
         Blocks execution until finished
         """
-<<<<<<< HEAD
         self.log.debug("joining consumer thread")
-=======
-        logger.info("joining consumer thread")
->>>>>>> 21e1e495
         self.consumer_thread.pause()
         try:
             self.consumer_thread.join()
         except RuntimeError:
             # consumer thread has not started
             pass
-<<<<<<< HEAD
         self.log.debug("consumer thread joined")
 
     def shutdown(self):
@@ -123,26 +93,12 @@
         self.flush()
         self.join()
         self.log.debug("shutdown completed")
-=======
-        logger.info("consumer thread joined")
-
-    def shutdown(self):
-        """Flush all messages and cleanly shutdown the client"""
-        logger.info("shutdown initiated")
-        self.flush()
-        self.join()
-        logger.info("shutdown completed")
->>>>>>> 21e1e495
 
     def get_result(self, task_id):
         try:
             return self.result_mapping.get(task_id)
         except Exception as e:
-<<<<<<< HEAD
             self.log.warning(f"Exception in getting result for task {task_id} {e}")
-=======
-            logger.error(f"Exception in getting result for task {task_id} {e}")
->>>>>>> 21e1e495
 
 
 class Consumer(threading.Thread):
@@ -165,17 +121,10 @@
 
     def run(self):
         """Runs the consumer."""
-<<<<<<< HEAD
         self.log.debug("consumer is running...")
         while self.running:
             try:
                 self.log.debug("consumer looping")
-=======
-        logger.info("consumer is running...")
-        while self.running:
-            try:
-                logger.info("consumer looping")
->>>>>>> 21e1e495
                 self._prune_old_tasks(self.max_task_age)
 
                 # elapsed = time.monotonic.monotonic() - start_time
@@ -183,27 +132,16 @@
 
                 self.result_mapping[task.task_id] = task
 
-<<<<<<< HEAD
                 self.log.debug(f"Task {task.task_id} received from the queue")
 
                 self._execute_task(task)
                 self.log.debug(f"Task {task.task_id} done")
-=======
-                logger.info(f"Task {task.task_id} received from the queue")
-
-                self._execute_task(task)
-                logger.info(f"Task {task.task_id} done")
->>>>>>> 21e1e495
                 self.queue.task_done()
 
             except queue.Empty:
                 break
 
-<<<<<<< HEAD
         self.log.debug("consumer exited.")
-=======
-        logger.debug("consumer exited.")
->>>>>>> 21e1e495
 
     def pause(self):
         """Pause the consumer."""
@@ -211,11 +149,7 @@
 
     def _execute_task(self, task: Task):
         try:
-<<<<<<< HEAD
             self.log.debug(f"Task {task.task_id} executing")
-=======
-            logger.info(f"Task {task.task_id} executing")
->>>>>>> 21e1e495
 
             result = None
             with task.lock:
@@ -224,16 +158,11 @@
                     self.result_mapping[task.task_id].result = result
                     self.result_mapping[task.task_id].status = TaskStatus.SUCCESS
                     self.result_mapping[task.task_id].timestamp = datetime.now()
-<<<<<<< HEAD
                     self.log.debug(f"Task {task.task_id} done with result {result}")
-=======
-                    logger.info(f"Task {task.task_id} done with result {result}")
->>>>>>> 21e1e495
                 except Exception as e:
                     self.result_mapping[task.task_id].result = e
                     self.result_mapping[task.task_id].status = TaskStatus.FAIL
                     self.result_mapping[task.task_id].timestamp = datetime.now()
-<<<<<<< HEAD
                     self.log.debug(f"Task {task.task_id} failed with exception {e} ")
         except Exception as e:
             self.log.warning(f"Exception in the task {task.task_id} {e}")
@@ -241,32 +170,11 @@
     def _prune_old_tasks(self, delta: int):
         try:
             self.log.debug("Pruning old tasks")
-=======
-                    logger.info(f"Task {task.task_id} failed with exception {e} ")
-        except Exception as e:
-            logger.error(f"Exception in the task {task.task_id} {e}")
-
-    def _prune_old_tasks(self, delta: int):
-        try:
-            logger.info("Pruning old tasks")
->>>>>>> 21e1e495
             now = datetime.now()
 
-            to_remove = [
-                task_id
-                for task_id, task in self.result_mapping.items()
-                if task.status in [TaskStatus.SUCCESS, TaskStatus.FAIL]
-                and task.timestamp
-                and now - task.timestamp > timedelta(seconds=delta)
-            ]
+            to_remove = [task_id for task_id, task in self.result_mapping.items() if task.status in [TaskStatus.SUCCESS, TaskStatus.FAIL] and task.timestamp and now - task.timestamp > timedelta(seconds=delta)]
             for task_id in to_remove:
                 self.result_mapping.pop(task_id, None)
-<<<<<<< HEAD
                 self.log.debug(f"Task {task_id} pruned due to age")
         except Exception as e:
-            self.log.error(f"Exception in pruning old tasks {e}")
-=======
-                logger.info(f"Task {task_id} pruned due to age")
-        except Exception as e:
-            logger.error(f"Exception in pruning old tasks {e}")
->>>>>>> 21e1e495
+            self.log.error(f"Exception in pruning old tasks {e}")