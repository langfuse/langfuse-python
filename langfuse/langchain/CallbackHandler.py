--- conflicted
+++ resolved
@@ -1010,30 +1010,6 @@
     usage_model = cast(Dict, usage.copy())  # Copy all existing key-value pairs
 
     # Skip OpenAI usage types as they are handled server side
-<<<<<<< HEAD
-    openai_keys = [
-        "prompt_tokens",
-        "completion_tokens",
-        "total_tokens",
-        # We add the below two since OpenAI keys look similar to ChatBedRock
-        # keys except for the below two keys
-        "completion_token_details",
-        "prompt_token_details",
-    ]
-    if not all(openai_key in usage_model for openai_key in openai_keys):
-        for model_key, langfuse_key in conversion_list:
-            if model_key in usage_model:
-                captured_count = usage_model.pop(model_key)
-                final_count = (
-                    sum(captured_count)
-                    if isinstance(captured_count, list)
-                    else captured_count
-                )  # For Bedrock, the token count is a list when streamed
-
-                usage_model[langfuse_key] = (
-                    final_count  # Translate key and keep the value
-                )
-=======
     if (
         all(
             openai_key in usage_model
@@ -1069,7 +1045,6 @@
             )  # For Bedrock, the token count is a list when streamed
 
             usage_model[langfuse_key] = final_count  # Translate key and keep the value
->>>>>>> 1596dddd
 
     if isinstance(usage_model, dict):
         if "input_token_details" in usage_model:
